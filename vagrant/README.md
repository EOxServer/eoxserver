<!--
#-------------------------------------------------------------------------------
#
# Project: EOxServer <http://eoxserver.org>
# Authors: Stephan Meissl <stephan.meissl@eox.at>
#
#-------------------------------------------------------------------------------
# Copyright (C) 2013 EOX IT Services GmbH
#
# Permission is hereby granted, free of charge, to any person obtaining a copy
# of this software and associated documentation files (the "Software"), to deal
# in the Software without restriction, including without limitation the rights
# to use, copy, modify, merge, publish, distribute, sublicense, and/or sell
# copies of the Software, and to permit persons to whom the Software is
# furnished to do so, subject to the following conditions:
#
# The above copyright notice and this permission notice shall be included in all
# copies of this Software or works derived from this Software.
#
# THE SOFTWARE IS PROVIDED "AS IS", WITHOUT WARRANTY OF ANY KIND, EXPRESS OR
# IMPLIED, INCLUDING BUT NOT LIMITED TO THE WARRANTIES OF MERCHANTABILITY,
# FITNESS FOR A PARTICULAR PURPOSE AND NONINFRINGEMENT. IN NO EVENT SHALL THE
# AUTHORS OR COPYRIGHT HOLDERS BE LIABLE FOR ANY CLAIM, DAMAGES OR OTHER
# LIABILITY, WHETHER IN AN ACTION OF CONTRACT, TORT OR OTHERWISE, ARISING FROM,
# OUT OF OR IN CONNECTION WITH THE SOFTWARE OR THE USE OR OTHER DEALINGS IN
# THE SOFTWARE.
#-------------------------------------------------------------------------------
-->


# Vagrant Usage


## How to use vagrant in a Linux environment

Clone EOxServer:

```sh
git clone git@github.com:EOxServer/eoxserver.git
cd eoxserver/
git submodule init
git submodule update
```

Install VirtualBox & Vagrant. The configuration is tested with:
* [Vagrant v1.3.5](http://downloads.vagrantup.com/tags/v1.3.5)
* [VirtualBox 4.3.0](https://www.virtualbox.org/wiki/Downloads)

Install Vagrant add-ons:
* `sahara` for [sandboxing](https://github.com/jedi4ever/sahara)
* `vagrant-vbguest` to [check for Virtualbox Guest Additions](https://github.com/dotless-de/vagrant-vbguest)
* `vagrant-cachier` to [cache yum/apt/etc. packages](https://github.com/fgrehm/vagrant-cachier)

```sh
vagrant plugin install sahara
vagrant plugin install vagrant-vbguest
vagrant plugin install vagrant-cachier
```

Run vagrant:

```sh
cd vagrant/
vagrant up
```

EOxServer is now accessible at [http://localhost:8000/](http://localhost:8000/).

Run tests:

```sh
<<<<<<< HEAD
    vagrant ssh
    cd /var/eoxserver/autotest/
    export XML_CATALOG_FILES="../schemas/catalog.xml"
    python manage.py test autotest_services -v2
=======
vagrant ssh
cd /var/eoxserver/autotest/
export XML_CATALOG_FILES="../schemas/catalog.xml"
python manage.py test services -v2
>>>>>>> 6ad73a4d
```

For further read and follow the autotest
[README](https://github.com/EOxServer/autotest).


## How to use vagrant in a Windows environment

Use the following steps:

1. Install git from http://git-scm.com/download/win
2. Install VirtualBox from
   http://download.virtualbox.org/virtualbox/4.3.2/VirtualBox-4.3.2-90405-Win.exe
3. Install vagrant from http://downloads.vagrantup.com/tags/v1.3.5 (use the .msi file)
4. Start a git bash and execute the following commands:

```sh
git clone git@github.com:EOxServer/eoxserver.git
cd eoxserver/
git submodule init
git submodule update
```

5. Open the Vagrantfile (located in ngeo-b/vagrant ) with an editor.
6. Add v.customize ["setextradata", :id, "VBoxInternal2/SharedFoldersEnableSymlinksCreate/vagrant", "1"] before the line # Use GUI for debugging purposes
7. Save and close Vagrantfile
8. Open an Administrator Console (right click on the command prompt icon and select "Run as administrator")
9. Enter secpol.msc (and hit enter). Navigate to Local Policies, User Rights Assignment and check "Create symbolic links". Make sure that the Administrator account is added. Close it.
10. Still in the admin console enter: fsutil behavior set SymlinkEvaluation L2L:1 R2R:1 L2R:1 R2L:1 (and hit enter. This step isn't necessary on all systems. Only if you use net shares. But it does not hurt
11. Open the Administrative Tools Panel from the Control Panel. Open Component Services.
12. Select Computers, My Computer, Select DCOM Config.
13. Right click on "Virtual Box Application". Select Security. At "Launch and Activation Permissions" select Customize. Hit Edit.
14. Add your user account and Administrator. Select Permissions: Local Launch, Remote Launch, Local Activation and Remote Activation. Hit Ok. And again ok. Close the Component Services.
15. Log off and log on again.
16. Open an Administrator console and enter:

```sh
vagrant plugin install sahara
vagrant plugin install vagrant-vbguest
vagrant plugin install vagrant-cachier
cd vagrant/
vagrant up
```

17. EOxServer is now accessible at [http://localhost:8000/](http://localhost:8000/).
18. Run tests:

```sh
<<<<<<< HEAD
    vagrant ssh
    cd /var/eoxserver/autotest/
    export XML_CATALOG_FILES="../schemas/catalog.xml"
    python manage.py test autotest_services -v2
=======
vagrant ssh
cd /var/eoxserver/autotest/
export XML_CATALOG_FILES="../schemas/catalog.xml"
python manage.py test services -v2
>>>>>>> 6ad73a4d
```

19. For further read and follow the autotest [README](https://github.com/EOxServer/autotest).


## Troubleshoot vagrant

* If the provisioning didn't finish during vagrant up or after changes try: `vagrant provision`
* (Re-)Install virtualbox guest additions in case it complains about not matching versions: `vagrant vbguest -f`
* Slow performance: Check "Enable IO APIC", uncheck "Extended Features: Enable PAE/NX", and uncheck "Enable Nested Paging" in VirtualBox Manager.
* Symlinks with VirtualBox 4.1 not working: vi /opt/vagrant/embedded/gems/gems/vagrant-1.3.5/plugins/providers/virtualbox/driver/version_4_1.rb and add those changes: https://github.com/mitchellh/vagrant/commit/387692f9c8fa4031050646e2773b3d2d9b2c994e


# Build preparations

[Prepare a vagrant environment](https://gitlab.eox.at/vagrant/builder_rpm/tree/master).


## How to build EOxServer

Check Jenkins build is passing.

```sh
cd git/eoxserver/
git pull

# If starting a new release branch:
git checkout -b 0.4
vi eoxserver/__init__.py
# Adjust version to future one
git commit eoxserver/__init__.py -m "Adjusting version."
git push origin 0.4

vi eoxserver/__init__.py
# Adjust version
vi setup.py
# Adjust Development Status
git commit setup.py eoxserver/__init__.py -m "Adjusting version."
# Info:
#Development Status :: 1 - Planning
#Development Status :: 2 - Pre-Alpha
#Development Status :: 3 - Alpha
#Development Status :: 4 - Beta
#Development Status :: 5 - Production/Stable
#Development Status :: 6 - Mature
#Development Status :: 7 - Inactive

git tag -a release-0.3.2 -m "Tagging the 0.3.2 release of EOxServer."
git archive --format=tar --prefix=EOxServer-0.3.2/ release-0.3.2 | gzip > EOxServer-0.3.2.tar.gz
mv EOxServer-0.3.2.tar.gz <path-to-builder_rpm>
cd <path-to-builder_rpm>/
vagrant ssh

tar xzf EOxServer-0.3.2.tar.gz
rm EOxServer-0.3.2.tar.gz
cd EOxServer-0.3.2/

# pypi
python setup.py sdist
#Check newly generated file dist/EOxServer-0.3.2.tar.gz
python setup.py sdist upload
# Administrate visible versions at pypi.python.org

# rpm
python setup.py bdist_rpm --release <NO>
# Test packages in dist/

cd dist/
tar czf ../../rpmbuild/RPMS/EOxServer-0.3.2.tar.gz EOxServer-*rpm
# scp EOxServer-0.3.2.tar.gz -> packages@packages.eox.at:.
cd ../../
rm -r EOxServer-0.3.2/

vi eoxserver/__init__.py
# Adjust version to dev
vi setup.py
# Adjust Development Status if necessary
git commit setup.py eoxserver/__init__.py -m "Adjusting version."

git push
git push --tags
```

* Edit release at https://github.com/EOxServer/eoxserver/releases
* Edit milestones at https://github.com/EOxServer/eoxserver/issues/milestones
* Mail to dev & users
* Tweet<|MERGE_RESOLUTION|>--- conflicted
+++ resolved
@@ -69,17 +69,10 @@
 Run tests:
 
 ```sh
-<<<<<<< HEAD
-    vagrant ssh
-    cd /var/eoxserver/autotest/
-    export XML_CATALOG_FILES="../schemas/catalog.xml"
-    python manage.py test autotest_services -v2
-=======
 vagrant ssh
 cd /var/eoxserver/autotest/
 export XML_CATALOG_FILES="../schemas/catalog.xml"
-python manage.py test services -v2
->>>>>>> 6ad73a4d
+python manage.py test autotest_services -v2
 ```
 
 For further read and follow the autotest
@@ -128,17 +121,10 @@
 18. Run tests:
 
 ```sh
-<<<<<<< HEAD
-    vagrant ssh
-    cd /var/eoxserver/autotest/
-    export XML_CATALOG_FILES="../schemas/catalog.xml"
-    python manage.py test autotest_services -v2
-=======
 vagrant ssh
 cd /var/eoxserver/autotest/
 export XML_CATALOG_FILES="../schemas/catalog.xml"
-python manage.py test services -v2
->>>>>>> 6ad73a4d
+python manage.py test autotest_services -v2
 ```
 
 19. For further read and follow the autotest [README](https://github.com/EOxServer/autotest).
