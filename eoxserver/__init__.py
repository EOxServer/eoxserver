#-------------------------------------------------------------------------------
# $Id$
#
# Project: EOxServer <http://eoxserver.org>
# Authors: Stephan Krause <stephan.krause@eox.at>
#          Stephan Meissl <stephan.meissl@eox.at>
#          Fabian Schindler <fabian.schindler@eox.at>
#
#-------------------------------------------------------------------------------
# Copyright (C) 2011 EOX IT Services GmbH
#
# Permission is hereby granted, free of charge, to any person obtaining a copy
# of this software and associated documentation files (the "Software"), to deal
# in the Software without restriction, including without limitation the rights
# to use, copy, modify, merge, publish, distribute, sublicense, and/or sell 
# copies of the Software, and to permit persons to whom the Software is 
# furnished to do so, subject to the following conditions:
#
# The above copyright notice and this permission notice shall be included in all
# copies of this Software or works derived from this Software.
#
# THE SOFTWARE IS PROVIDED "AS IS", WITHOUT WARRANTY OF ANY KIND, EXPRESS OR
# IMPLIED, INCLUDING BUT NOT LIMITED TO THE WARRANTIES OF MERCHANTABILITY,
# FITNESS FOR A PARTICULAR PURPOSE AND NONINFRINGEMENT. IN NO EVENT SHALL THE
# AUTHORS OR COPYRIGHT HOLDERS BE LIABLE FOR ANY CLAIM, DAMAGES OR OTHER
# LIABILITY, WHETHER IN AN ACTION OF CONTRACT, TORT OR OTHERWISE, ARISING FROM,
# OUT OF OR IN CONNECTION WITH THE SOFTWARE OR THE USE OR OTHER DEALINGS IN
# THE SOFTWARE.
#-------------------------------------------------------------------------------

import re

<<<<<<< HEAD

VERSION = (0, 3, None, 'rc', 4)
#VERSION = (0, 3, 0, 'final', 0)
=======
VERSION = (0, 2, 5, 'dev', 0)
>>>>>>> a151fdf9
SVN_REV = '$Id$'

def get_svn_revision(path=None):
    """
    Returns the SVN revision in the form SVN-XXXX,
    where XXXX is the revision number.

    Returns SVN-unknown if anything goes wrong, such as an unexpected
    format of internal SVN files.

    If path is provided, it should be a directory whose SVN info you want to
    inspect. If it's not provided, this will use the root django/ package
    directory.
    """
    rev = None
    if path is None:
        path = __path__[0]
    entries_path = '%s/.svn/entries' % path

    try:
        entries = open(entries_path, 'r').read()
    except IOError:
        pass
    else:
        # Versions >= 7 of the entries file are flat text.  The first line is
        # the version number. The next set of digits after 'dir' is the revision.
        if re.match('(\d+)', entries):
            rev_match = re.search('\d+\s+dir\s+(\d+)', entries)
            if rev_match:
                rev = rev_match.groups()[0]
        # Older XML versions of the file specify revision as an attribute of
        # the first entries node.
        else:
            from xml.dom import minidom
            dom = minidom.parse(entries_path)
            rev = dom.getElementsByTagName('entry')[0].getAttribute('revision')

    if rev:
        return u'SVN-%s' % rev
    return u'SVN-unknown'


def get_version():
    version = '%s.%s' % (VERSION[0], VERSION[1])
    if VERSION[2] != None:
        version = '%s.%s' % (version, VERSION[2])
    if VERSION[3:] == ('dev', 0):
        version = "%sdev" % version
        svn_rev = get_svn_revision(".")
        if svn_rev != u'SVN-unknown':
            version = "%s-%s" % (version, svn_rev)
    else:
        if VERSION[3] != 'final':
            version = '%s%s%s' % (version, VERSION[3], VERSION[4])
    
    return version<|MERGE_RESOLUTION|>--- conflicted
+++ resolved
@@ -30,13 +30,8 @@
 
 import re
 
-<<<<<<< HEAD
 
-VERSION = (0, 3, None, 'rc', 4)
-#VERSION = (0, 3, 0, 'final', 0)
-=======
-VERSION = (0, 2, 5, 'dev', 0)
->>>>>>> a151fdf9
+VERSION = (0, 3, 0, 'final', 0)
 SVN_REV = '$Id$'
 
 def get_svn_revision(path=None):
