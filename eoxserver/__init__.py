--- conflicted
+++ resolved
@@ -27,59 +27,11 @@
 # THE SOFTWARE.
 #-------------------------------------------------------------------------------
 
-<<<<<<< HEAD
-import re
-
-
 VERSION = (0, 4, None, 'dev', 0)
 #VERSION = (0, 4, None, 'alpha', 1)
 #VERSION = (0, 4, None, 'beta', 1)
 #VERSION = (0, 4, None, 'rc', 1)
 #VERSION = (0, 4, 0, 'final', 0)
-SVN_REV = '$Id$'
-
-def get_svn_revision(path=None):
-    """
-    Returns the SVN revision in the form SVN-XXXX,
-    where XXXX is the revision number.
-
-    Returns SVN-unknown if anything goes wrong, such as an unexpected
-    format of internal SVN files.
-
-    If path is provided, it should be a directory whose SVN info you want to
-    inspect. If it's not provided, this will use the root django/ package
-    directory.
-    """
-    rev = None
-    if path is None:
-        path = __path__[0]
-    entries_path = '%s/.svn/entries' % path
-
-    try:
-        entries = open(entries_path, 'r').read()
-    except IOError:
-        pass
-    else:
-        # Versions >= 7 of the entries file are flat text.  The first line is
-        # the version number. The next set of digits after 'dir' is the revision.
-        if re.match('(\d+)', entries):
-            rev_match = re.search('\d+\s+dir\s+(\d+)', entries)
-            if rev_match:
-                rev = rev_match.groups()[0]
-        # Older XML versions of the file specify revision as an attribute of
-        # the first entries node.
-        else:
-            from xml.dom import minidom
-            dom = minidom.parse(entries_path)
-            rev = dom.getElementsByTagName('entry')[0].getAttribute('revision')
-
-    if rev:
-        return u'SVN-%s' % rev
-    return u'SVN-unknown'
-
-=======
-VERSION = (0, 3, 1, 'dev', 1)
->>>>>>> 7a5e504e
 
 def get_version():
     # Concatenate first two elements
