#-------------------------------------------------------------------------------
#
# Project: EOxServer <http://eoxserver.org>
# Authors: Fabian Schindler <fabian.schindler@eox.at>
#          Stephan Meissl <stephan.meissl@eox.at>
#
#-------------------------------------------------------------------------------
# Copyright (C) 2012 EOX IT Services GmbH
#
# Permission is hereby granted, free of charge, to any person obtaining a copy
# of this software and associated documentation files (the "Software"), to deal
# in the Software without restriction, including without limitation the rights
# to use, copy, modify, merge, publish, distribute, sublicense, and/or sell
# copies of the Software, and to permit persons to whom the Software is
# furnished to do so, subject to the following conditions:
#
# The above copyright notice and this permission notice shall be included in all
# copies of this Software or works derived from this Software.
#
# THE SOFTWARE IS PROVIDED "AS IS", WITHOUT WARRANTY OF ANY KIND, EXPRESS OR
# IMPLIED, INCLUDING BUT NOT LIMITED TO THE WARRANTIES OF MERCHANTABILITY,
# FITNESS FOR A PARTICULAR PURPOSE AND NONINFRINGEMENT. IN NO EVENT SHALL THE
# AUTHORS OR COPYRIGHT HOLDERS BE LIABLE FOR ANY CLAIM, DAMAGES OR OTHER
# LIABILITY, WHETHER IN AN ACTION OF CONTRACT, TORT OR OTHERWISE, ARISING FROM,
# OUT OF OR IN CONNECTION WITH THE SOFTWARE OR THE USE OR OTHER DEALINGS IN
# THE SOFTWARE.
#-------------------------------------------------------------------------------

from os.path import exists, join
from uuid import uuid4
import tempfile
import contextlib
import logging

import numpy

from eoxserver.contrib import gdal, gdal_array


logger = logging.getLogger(__name__)


def get_limits(dt):
    """ Returns the numeric limits of the GDAL/numpy datatype """
    if dt in gdal_array.codes:
        dt = gdal_array.codes[dt]

    try:
        info = numpy.iinfo(dt)
    except ValueError:
        info = numpy.finfo(dt)

    return info.min, info.max


#===============================================================================
# helper functions
#===============================================================================

def create_mem_copy(ds, *args, **kwargs):
    """ Create a new In-Memory Dataset as copy from an existing dataset. """
    mem_drv = gdal.GetDriverByName('MEM')
    return mem_drv.CreateCopy('', ds, *args, **kwargs)
<<<<<<< HEAD
=======

>>>>>>> efcca127


def create_mem(sizex, sizey, numbands, datatype=None, options=None):
    """ Create a new In-Memory Dataset. """
    if options is None:
        options = []

<<<<<<< HEAD
    datatype = datatype or gdal.GDT_Byte
=======
>>>>>>> efcca127
    mem_drv = gdal.GetDriverByName('MEM')
    return mem_drv.Create('', sizex, sizey, numbands, datatype, options)


def create_temp(sizex, sizey, numbands, datatype=gdal.GDT_Byte,
                options=None, temp_root=None):
    """ Create a temporary Dataset. """

    temp_root = temp_root if temp_root is not None else tempfile.gettempdir()

    if options is None:
        options = []

    tiff_drv = gdal.GetDriverByName('GTiff')
    filename = join(temp_root, '%s.tif' % uuid4().hex)
    logger.debug(
        "Creating temporary dataset '%s' (%dx%dx%d)" % (
            filename, sizex, sizey, numbands
        )
    )
    return tiff_drv.Create(filename, sizex, sizey, numbands, datatype, options)


def cleanup_temp(ds):
    """ Delete a temporary dataset.
    """
    if isinstance(ds, str):
        driver = gdal.IdentifyDriver(ds)
        filelist = [ds]
    else:
        driver = ds.GetDriver()
        filelist = ds.GetFileList() or []
        ds.FlushCache()
        ds = None

    try:
        for filename in filelist:
            if filename.endswith(".ovr") or filename.endswith(".msk"):
                continue
            logger.debug("Cleaning up temporary dataset '%s'." % filename)
            driver.Delete(filename)
    except:
        logger.warning(
            "Failed to delete dataset '%s', falling back to raw delete."
            % filename
        )
        for filename in filelist:
            gdal.Unlink(filename)


@contextlib.contextmanager
def temporary_dataset(sizex, sizey, numbands, datatype=gdal.GDT_Byte,
                      options=None, temp_root=None):
    ds = create_temp(sizex, sizey, numbands, datatype, options, temp_root)
    yield ds
    cleanup_temp(ds)


def copy_projection(src_ds, dst_ds):
    """ Copy the projection and geotransform from on dataset to another """
    dst_ds.SetProjection(src_ds.GetProjection())
    dst_ds.SetGeoTransform(src_ds.GetGeoTransform())


def copy_metadata(src_ds, dst_ds):
    """ Copy the metadata from on dataset to another """
    dst_ds.SetMetadata(src_ds.GetMetadata_Dict())


def copy_nodatavalue(src_ds, dst_ds):
    """ Copy the nodata value from on dataset to another """
    assert src_ds.RasterCount == dst_ds.RasterCount
    for i in range(src_ds.RasterCount):
        src_band = src_ds.GetRasterBand(i+1)
        if src_band.GetNoDataValue() is not None:
            dst_band = dst_ds.GetRasterBand(i+1)
            dst_band.SetNoDataValue(src_band.GetNoDataValue())


def check_file_existence(filename):
    " Check if file exists and raise an IOError if it does. "
    if exists(filename):
        raise IOError("The output file '%s' already exists." % filename)<|MERGE_RESOLUTION|>--- conflicted
+++ resolved
@@ -61,21 +61,14 @@
     """ Create a new In-Memory Dataset as copy from an existing dataset. """
     mem_drv = gdal.GetDriverByName('MEM')
     return mem_drv.CreateCopy('', ds, *args, **kwargs)
-<<<<<<< HEAD
-=======
-
->>>>>>> efcca127
 
 
-def create_mem(sizex, sizey, numbands, datatype=None, options=None):
+def create_mem(sizex, sizey, numbands, datatype=gdal.GDT_Byte,
+               options=None):
     """ Create a new In-Memory Dataset. """
     if options is None:
         options = []
 
-<<<<<<< HEAD
-    datatype = datatype or gdal.GDT_Byte
-=======
->>>>>>> efcca127
     mem_drv = gdal.GetDriverByName('MEM')
     return mem_drv.Create('', sizex, sizey, numbands, datatype, options)
 
