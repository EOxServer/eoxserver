#-------------------------------------------------------------------------------
#
# Project: EOxServer <http://eoxserver.org>
# Authors: Fabian Schindler <fabian.schindler@eox.at>
#          Stephan Meissl <stephan.meissl@eox.at>
#
#-------------------------------------------------------------------------------
# Copyright (C) 2012 EOX IT Services GmbH
#
# Permission is hereby granted, free of charge, to any person obtaining a copy
# of this software and associated documentation files (the "Software"), to deal
# in the Software without restriction, including without limitation the rights
# to use, copy, modify, merge, publish, distribute, sublicense, and/or sell
# copies of the Software, and to permit persons to whom the Software is
# furnished to do so, subject to the following conditions:
#
# The above copyright notice and this permission notice shall be included in all
# copies of this Software or works derived from this Software.
#
# THE SOFTWARE IS PROVIDED "AS IS", WITHOUT WARRANTY OF ANY KIND, EXPRESS OR
# IMPLIED, INCLUDING BUT NOT LIMITED TO THE WARRANTIES OF MERCHANTABILITY,
# FITNESS FOR A PARTICULAR PURPOSE AND NONINFRINGEMENT. IN NO EVENT SHALL THE
# AUTHORS OR COPYRIGHT HOLDERS BE LIABLE FOR ANY CLAIM, DAMAGES OR OTHER
# LIABILITY, WHETHER IN AN ACTION OF CONTRACT, TORT OR OTHERWISE, ARISING FROM,
# OUT OF OR IN CONNECTION WITH THE SOFTWARE OR THE USE OR OTHER DEALINGS IN
# THE SOFTWARE.
#-------------------------------------------------------------------------------

import logging
import os
import subprocess

import numpy

from eoxserver.contrib import gdal, gdal_array, osr, ogr
from eoxserver.processing.preprocessing.util import (
    get_limits, create_mem, copy_metadata, copy_projection
)
from eoxserver.resources.coverages.crss import (
    parseEPSGCode, fromShortCode, fromURL, fromURN, fromProj4Str
)


logger = logging.getLogger(__name__)

#===============================================================================
# Dataset Optimization steps
#===============================================================================


class DatasetOptimization(object):
    """ Abstract base class for dataset optimization steps. Each optimization
        step shall be callable and return the dataset or a copy thereof if
        necessary.
    """

    def __call__(self, ds):
        raise NotImplementedError


class ReprojectionOptimization(DatasetOptimization):
    """ Dataset optimization step to reproject the dataset into a predefined
        projection identified by an SRID.
    """

    def __init__(self, crs_or_srid):
        if isinstance(crs_or_srid, int):
            pass
        elif isinstance(crs_or_srid, basestring):
            crs_or_srid = parseEPSGCode(crs_or_srid, (fromShortCode, fromURL,
                                                      fromURN, fromProj4Str))
        else:
            raise ValueError("Unable to obtain CRS from '%s'." %
                             type(crs_or_srid).__name__)

        self.srid = crs_or_srid

    def __call__(self, src_ds):
        # setup
        src_sr = osr.SpatialReference()
        src_sr.ImportFromWkt(src_ds.GetProjection())

        dst_sr = osr.SpatialReference()
        dst_sr.ImportFromEPSG(self.srid)

        if (src_sr.IsSame(dst_sr) and (src_ds.GetGeoTransform()[1] > 0)
                and (src_ds.GetGeoTransform()[5] < 0)):
            logger.info("Source and destination projection are equal and image "
                        "is not flipped. Thus, no reprojection is required.")
            return src_ds

        # create a temporary dataset to get information about the output size
        tmp_ds = gdal.AutoCreateWarpedVRT(src_ds, None, dst_sr.ExportToWkt(),
                                          gdal.GRA_Bilinear, 0.125)

        # create the output dataset
        dst_ds = create_mem(tmp_ds.RasterXSize, tmp_ds.RasterYSize,
                            src_ds.RasterCount,
                            src_ds.GetRasterBand(1).DataType)

        # reproject the image
        dst_ds.SetProjection(dst_sr.ExportToWkt())
        dst_ds.SetGeoTransform(tmp_ds.GetGeoTransform())

        gdal.ReprojectImage(src_ds, dst_ds,
                            src_sr.ExportToWkt(),
                            dst_sr.ExportToWkt(),
                            gdal.GRA_Bilinear)

        tmp_ds = None

        # copy the metadata
        copy_metadata(src_ds, dst_ds)

        return dst_ds


class BandSelectionOptimization(DatasetOptimization):
    """ Dataset optimization step which selects a number of bands and their
    respective scale and copies them to the result dataset.
    """

    def __init__(self, bands, datatype=None):
        # preprocess bands list
        # TODO: improve
        datatype = datatype or gdal.GDT_Byte
        self.bands = map(lambda b: b if len(b) == 3 else (b[0], None, None),
                         bands)
        self.datatype = datatype

    def __call__(self, src_ds):
        dst_ds = create_mem(src_ds.RasterXSize, src_ds.RasterYSize,
                            len(self.bands), self.datatype)
        dst_range = get_limits(self.datatype)

        multiple = 0

        for dst_index, (src_index, dmin, dmax) in enumerate(self.bands, 1):
            # check if next band is equal
            if (dst_index < len(self.bands)
                    and (src_index, dmin, dmax) == self.bands[dst_index]):
                multiple += 1
                continue
            # check that src band is available
            if src_index > src_ds.RasterCount:
                continue

            # initialize with zeros if band is 0
            if src_index == 0:
                src_band = src_ds.GetRasterBand(1)
                data = numpy.zeros(
                    (src_band.YSize, src_band.XSize),
                    dtype=gdal_array.codes[self.datatype]
                )
                src_min, src_max = (0, 0)
            # use src_ds band otherwise
            else:
                src_band = src_ds.GetRasterBand(src_index)
                data = src_band.ReadAsArray()
                src_min, src_max = src_band.ComputeRasterMinMax()

            # get min/max values or calculate from band
            if dmin is None:
                dmin = get_limits(src_band.DataType)[0]
            elif dmin == "min":
                dmin = src_min
            if dmax is None:
                dmax = get_limits(src_band.DataType)[1]
            elif dmax == "max":
                dmax = src_max
            src_range = (float(dmin), float(dmax))

            # perform clipping and scaling
            data = ((dst_range[1] - dst_range[0]) *
                    ((numpy.clip(data, dmin, dmax) - src_range[0]) /
                    (src_range[1] - src_range[0])))

            # set new datatype
            data = data.astype(gdal_array.codes[self.datatype])

            # write result
            dst_band = dst_ds.GetRasterBand(dst_index)
            dst_band.WriteArray(data)

            # write equal bands at once
            if multiple > 0:
                for i in range(multiple):
                    dst_band = dst_ds.GetRasterBand(dst_index-1-i)
                    dst_band.WriteArray(data)
                multiple = 0

        copy_projection(src_ds, dst_ds)
        copy_metadata(src_ds, dst_ds)

        return dst_ds


class ColorIndexOptimization(DatasetOptimization):
    """ Dataset optimization step to replace the pixel color values with a color
        index. If no color palette is given (e.g: a VRT or any other dataset
        containing a color table), this step takes the first three bands and
        computes a median color table.
    """

    def __init__(self, palette_file=None):
        self.palette_file = palette_file

    def __call__(self, src_ds):
        dst_ds = create_mem(src_ds.RasterXSize, src_ds.RasterYSize,
                            1, gdal.GDT_Byte)

        if not self.palette_file:
            # create a color table as a median of the given dataset
            ct = gdal.ColorTable()
            gdal.ComputeMedianCutPCT(src_ds.GetRasterBand(1),
                                     src_ds.GetRasterBand(2),
                                     src_ds.GetRasterBand(3),
                                     256, ct)

        else:
            # copy the color table from the given palette file
            pct_ds = gdal.Open(self.palette_file)
            pct_ct = pct_ds.GetRasterBand(1).GetRasterColorTable()
            if not pct_ct:
                raise ValueError("The palette file '%s' does not have a Color "
                                 "Table." % self.palette_file)
            ct = pct_ct.Clone()
            pct_ds = None

        dst_ds.GetRasterBand(1).SetRasterColorTable(ct)
        gdal.DitherRGB2PCT(src_ds.GetRasterBand(1),
                           src_ds.GetRasterBand(2),
                           src_ds.GetRasterBand(3),
                           dst_ds.GetRasterBand(1), ct)

        copy_projection(src_ds, dst_ds)
        copy_metadata(src_ds, dst_ds)

        return dst_ds


class NoDataValueOptimization(DatasetOptimization):
    """ This optimization step assigns a no-data value to all raster bands in
        a dataset.
    """

    def __init__(self, nodata_values):
        self.nodata_values = nodata_values

    def __call__(self, ds):
        nodata_values = self.nodata_values
        if len(nodata_values) == 1:
            nodata_values = nodata_values * ds.RasterCount

        #TODO: bug, the same nodata value is set to all bands?

        for index, value in enumerate(nodata_values, start=1):
            try:
                ds.GetRasterBand(index).SetNoDataValue(value)
            except RuntimeError:
                pass  # TODO

        return ds


#===============================================================================
# Post-create optimization steps
#===============================================================================

class DatasetPostOptimization(object):
    """ Abstract base class for dataset post-creation optimization steps. These
        opotimizations are performed on the actually produced dataset. This is
        required by some optimization techiques.
    """

    def __call__(self, ds):
        raise NotImplementedError


class OverviewOptimization(DatasetPostOptimization):
    """ Dataset optimization step to add overviews to the dataset. This step may
        have to be applied after the dataset has been reprojected.
    """

    def __init__(self, resampling=None, levels=None, minsize=None):
        self.resampling = resampling
        self.levels = levels
        self.minsize = minsize

    def __call__(self, ds):
        levels = self.levels

        # calculate the overviews automatically.
        if not levels:
            desired_size = abs(self.minsize or 256)
            size = max(ds.RasterXSize, ds.RasterYSize)
            level = 1
            levels = []

            while size > desired_size:
                size /= 2
                level *= 2
                levels.append(level)

        logger.info("Building overview levels %s with resampling method '%s'."
                    % (", ".join(map(str, levels)), self.resampling))

<<<<<<< HEAD
        # workaround for libtiff 3.X systems, which generated wrong overviews on
        # some levels. Skip with warning if workaround is not working.
        for level in levels:
            try:
                ds.BuildOverviews(self.resampling, [level])
            except RuntimeError:
                logger.warning(
                    "Overview building failed for level '%s'." % level
                )
=======
        filename = ds.GetFileList()[0]
        process = subprocess.Popen(
            ["gdaladdo", "-q", "-clean", filename],
            stdout=subprocess.PIPE, stderr=subprocess.PIPE
        )

        out, err = process.communicate()
        for string in (out, err):
            for line in string.split("\n"):
                if line != '':
                    logger.info("MapCache output: %s" % line)

        if process.returncode != 0:
            logger.warning(
                "Creation of Overviews failed. (Returncode: %d)"
                % process.returncode
            )

        process = subprocess.Popen(
            ["gdaladdo", "-q", "-r", self.resampling or "nearest", filename]
            + [str(l) for l in levels],
            stdout=subprocess.PIPE, stderr=subprocess.PIPE
        )

        out, err = process.communicate()
        for string in (out, err):
            for line in string.split("\n"):
                if line != '':
                    logger.info("MapCache output: %s" % line)

        if process.returncode != 0:
            logger.warning(
                "Creation of Overviews failed. (Returncode: %d)"
                % process.returncode
            )

>>>>>>> 92860d69
        return ds


#===============================================================================
# AlphaBand Optimization
#===============================================================================

class AlphaBandOptimization(object):
    """ This optimization renders the footprint into the alpha channel of the
    image. """

    def __call__(self, src_ds, footprint_wkt):
        dt = src_ds.GetRasterBand(1).DataType
        if src_ds.RasterCount == 3:
            src_ds.AddBand(dt)
        elif src_ds.RasterCount == 4:
            pass  # okay
        else:
            raise Exception("Cannot add alpha band, as the current band number "
                            "'%d' does not match" % src_ds.RasterCount)

        # initialize the alpha band with zeroes (completely transparent)
        band = src_ds.GetRasterBand(4)
        band.Fill(0)

        # set up the layer with geometry
        ogr_ds = ogr.GetDriverByName('Memory').CreateDataSource('wkt')

        sr = osr.SpatialReference()
        sr.ImportFromEPSG(4326)
        layer = ogr_ds.CreateLayer('poly', srs=sr.sr)

        feat = ogr.Feature(layer.GetLayerDefn())
        feat.SetGeometryDirectly(ogr.Geometry(wkt=footprint_wkt))
        layer.CreateFeature(feat)

        # rasterize the polygon, burning the opaque value into the alpha band
        gdal.RasterizeLayer(src_ds, [4], layer, burn_values=[get_limits(dt)[1]])<|MERGE_RESOLUTION|>--- conflicted
+++ resolved
@@ -305,17 +305,6 @@
         logger.info("Building overview levels %s with resampling method '%s'."
                     % (", ".join(map(str, levels)), self.resampling))
 
-<<<<<<< HEAD
-        # workaround for libtiff 3.X systems, which generated wrong overviews on
-        # some levels. Skip with warning if workaround is not working.
-        for level in levels:
-            try:
-                ds.BuildOverviews(self.resampling, [level])
-            except RuntimeError:
-                logger.warning(
-                    "Overview building failed for level '%s'." % level
-                )
-=======
         filename = ds.GetFileList()[0]
         process = subprocess.Popen(
             ["gdaladdo", "-q", "-clean", filename],
@@ -326,11 +315,11 @@
         for string in (out, err):
             for line in string.split("\n"):
                 if line != '':
-                    logger.info("MapCache output: %s" % line)
+                    logger.info("gdaladdo output: %s" % line)
 
         if process.returncode != 0:
             logger.warning(
-                "Creation of Overviews failed. (Returncode: %d)"
+                "Deletion of overviews failed. (Returncode: %d)"
                 % process.returncode
             )
 
@@ -344,15 +333,14 @@
         for string in (out, err):
             for line in string.split("\n"):
                 if line != '':
-                    logger.info("MapCache output: %s" % line)
+                    logger.info("gdaladdo output: %s" % line)
 
         if process.returncode != 0:
             logger.warning(
-                "Creation of Overviews failed. (Returncode: %d)"
+                "Creation of overviews failed. (Returncode: %d)"
                 % process.returncode
             )
 
->>>>>>> 92860d69
         return ds
 
 
