#-------------------------------------------------------------------------------
#
# Project: EOxServer <http://eoxserver.org>
# Authors: Fabian Schindler <fabian.schindler@eox.at>
#          Stephan Meissl <stephan.meissl@eox.at>
#
#-------------------------------------------------------------------------------
# Copyright (C) 2012 EOX IT Services GmbH
#
# Permission is hereby granted, free of charge, to any person obtaining a copy
# of this software and associated documentation files (the "Software"), to deal
# in the Software without restriction, including without limitation the rights
# to use, copy, modify, merge, publish, distribute, sublicense, and/or sell
# copies of the Software, and to permit persons to whom the Software is
# furnished to do so, subject to the following conditions:
#
# The above copyright notice and this permission notice shall be included in all
# copies of this Software or works derived from this Software.
#
# THE SOFTWARE IS PROVIDED "AS IS", WITHOUT WARRANTY OF ANY KIND, EXPRESS OR
# IMPLIED, INCLUDING BUT NOT LIMITED TO THE WARRANTIES OF MERCHANTABILITY,
# FITNESS FOR A PARTICULAR PURPOSE AND NONINFRINGEMENT. IN NO EVENT SHALL THE
# AUTHORS OR COPYRIGHT HOLDERS BE LIABLE FOR ANY CLAIM, DAMAGES OR OTHER
# LIABILITY, WHETHER IN AN ACTION OF CONTRACT, TORT OR OTHERWISE, ARISING FROM,
# OUT OF OR IN CONNECTION WITH THE SOFTWARE OR THE USE OR OTHER DEALINGS IN
# THE SOFTWARE.
#-------------------------------------------------------------------------------

import logging
import math
from itertools import product
import numpy

from eoxserver.contrib import gdal, gdal_array, osr, ogr
from eoxserver.processing.preprocessing.util import (
<<<<<<< HEAD
    get_limits, create_mem, copy_metadata, copy_projection
=======
    get_limits, create_temp, copy_metadata, copy_projection, cleanup_temp
>>>>>>> efcca127
)
from eoxserver.resources.coverages.crss import (
    parseEPSGCode, fromShortCode, fromURL, fromURN, fromProj4Str
)


logger = logging.getLogger(__name__)

#===============================================================================
# Dataset Optimization steps
#===============================================================================


class DatasetOptimization(object):
    """ Abstract base class for dataset optimization steps. Each optimization
        step shall be callable and return the dataset or a copy thereof if
        necessary.
    """

    def __call__(self, ds):
        raise NotImplementedError


class ReprojectionOptimization(DatasetOptimization):
    """ Dataset optimization step to reproject the dataset into a predefined
        projection identified by an SRID.
    """

    def __init__(self, crs_or_srid, temporary_directory=None):
        if isinstance(crs_or_srid, int):
            pass
        elif isinstance(crs_or_srid, basestring):
            crs_or_srid = parseEPSGCode(crs_or_srid, (fromShortCode, fromURL,
                                                      fromURN, fromProj4Str))
        else:
            raise ValueError("Unable to obtain CRS from '%s'." %
                             type(crs_or_srid).__name__)
<<<<<<< HEAD

=======
>>>>>>> efcca127
        self.srid = crs_or_srid
        self.temporary_directory = temporary_directory

    def __call__(self, src_ds):
        # setup
        src_sr = osr.SpatialReference()
        src_sr.ImportFromWkt(src_ds.GetProjection())

        dst_sr = osr.SpatialReference()
        dst_sr.ImportFromEPSG(self.srid)

<<<<<<< HEAD
        if (src_sr.IsSame(dst_sr) and (src_ds.GetGeoTransform()[1] > 0)
                and (src_ds.GetGeoTransform()[5] < 0)):
=======
        if src_sr.IsSame(dst_sr) and (src_ds.GetGeoTransform()[1] > 0) \
                and (src_ds.GetGeoTransform()[5] < 0):
>>>>>>> efcca127
            logger.info("Source and destination projection are equal and image "
                        "is not flipped. Thus, no reprojection is required.")
            return src_ds

        # create a temporary dataset to get information about the output size
        tmp_ds = gdal.AutoCreateWarpedVRT(src_ds, None, dst_sr.ExportToWkt(),
                                          gdal.GRA_Bilinear, 0.125)

<<<<<<< HEAD
        # create the output dataset
        dst_ds = create_mem(tmp_ds.RasterXSize, tmp_ds.RasterYSize,
                            src_ds.RasterCount,
                            src_ds.GetRasterBand(1).DataType)

        # reproject the image
        dst_ds.SetProjection(dst_sr.ExportToWkt())
        dst_ds.SetGeoTransform(tmp_ds.GetGeoTransform())

        gdal.ReprojectImage(src_ds, dst_ds,
                            src_sr.ExportToWkt(),
                            dst_sr.ExportToWkt(),
                            gdal.GRA_Bilinear)

        tmp_ds = None

        # copy the metadata
        copy_metadata(src_ds, dst_ds)

        return dst_ds
=======
        try:
            # create the output dataset
            dst_ds = create_temp(tmp_ds.RasterXSize, tmp_ds.RasterYSize,
                                 src_ds.RasterCount,
                                 src_ds.GetRasterBand(1).DataType,
                                 temp_root=self.temporary_directory)

            # initialize with no data
            for i in range(src_ds.RasterCount):
                src_band = src_ds.GetRasterBand(i+1)
                if src_band.GetNoDataValue() is not None:
                    dst_band = dst_ds.GetRasterBand(i+1)
                    dst_band.SetNoDataValue(src_band.GetNoDataValue())
                    dst_band.Fill(src_band.GetNoDataValue())

            # reproject the image
            dst_ds.SetProjection(dst_sr.ExportToWkt())
            dst_ds.SetGeoTransform(tmp_ds.GetGeoTransform())

            gdal.ReprojectImage(src_ds, dst_ds,
                                src_sr.ExportToWkt(),
                                dst_sr.ExportToWkt(),
                                gdal.GRA_Bilinear)

            tmp_ds = None

            # copy the metadata
            copy_metadata(src_ds, dst_ds)

            return dst_ds
        except:
            cleanup_temp(dst_ds)
            raise
>>>>>>> efcca127


class BandSelectionOptimization(DatasetOptimization):
    """ Dataset optimization step which selects a number of bands and their
    respective scale and copies them to the result dataset.
    """

<<<<<<< HEAD
    def __init__(self, bands, datatype=None):
        # preprocess bands list
        # TODO: improve
        datatype = datatype or gdal.GDT_Byte
        self.bands = map(lambda b: b if len(b) == 3 else (b[0], None, None),
                         bands)
        self.datatype = datatype

    def __call__(self, src_ds):
        dst_ds = create_mem(src_ds.RasterXSize, src_ds.RasterYSize,
                            len(self.bands), self.datatype)
        dst_range = get_limits(self.datatype)

        multiple = 0

        for dst_index, (src_index, dmin, dmax) in enumerate(self.bands, 1):
            # check if next band is equal
            if (dst_index < len(self.bands)
                    and (src_index, dmin, dmax) == self.bands[dst_index]):
                multiple += 1
                continue
            # check that src band is available
            if src_index > src_ds.RasterCount:
                continue

            # initialize with zeros if band is 0
            if src_index == 0:
                src_band = src_ds.GetRasterBand(1)
                data = numpy.zeros(
                    (src_band.YSize, src_band.XSize),
                    dtype=gdal_array.codes[self.datatype]
                )
                src_min, src_max = (0, 0)
            # use src_ds band otherwise
            else:
                src_band = src_ds.GetRasterBand(src_index)
                data = src_band.ReadAsArray()
                src_min, src_max = src_band.ComputeRasterMinMax()

            # get min/max values or calculate from band
            if dmin is None:
                dmin = get_limits(src_band.DataType)[0]
            elif dmin == "min":
                dmin = src_min
            if dmax is None:
                dmax = get_limits(src_band.DataType)[1]
            elif dmax == "max":
                dmax = src_max
            src_range = (float(dmin), float(dmax))

            # perform clipping and scaling
            data = ((dst_range[1] - dst_range[0]) *
                    ((numpy.clip(data, dmin, dmax) - src_range[0]) /
                    (src_range[1] - src_range[0])))

            # set new datatype
            data = data.astype(gdal_array.codes[self.datatype])

            # write result
            dst_band = dst_ds.GetRasterBand(dst_index)
            dst_band.WriteArray(data)

            # write equal bands at once
            if multiple > 0:
                for i in range(multiple):
                    dst_band = dst_ds.GetRasterBand(dst_index-1-i)
                    dst_band.WriteArray(data)
                multiple = 0

        copy_projection(src_ds, dst_ds)
        copy_metadata(src_ds, dst_ds)

        return dst_ds
=======
    def __init__(self, bands, datatype=gdal.GDT_Byte, temporary_directory=None):
        # preprocess bands list
        # TODO: improve
        self.bands = map(lambda b: b if len(b) == 3 else (b[0], None, None),
                         bands)
        self.datatype = datatype
        self.temporary_directory = temporary_directory

    def __call__(self, src_ds):
        try:
            dst_ds = create_temp(src_ds.RasterXSize, src_ds.RasterYSize,
                                 len(self.bands), self.datatype,
                                 temp_root=self.temporary_directory)
            dst_range = get_limits(self.datatype)

            multiple, multiple_written = 0, False

            for dst_index, (src_index, dmin, dmax) in enumerate(self.bands, 1):
                # check if next band is equal
                if dst_index < len(self.bands) and \
                        (src_index, dmin, dmax) == self.bands[dst_index]:
                    multiple += 1
                    continue
                # check that src band is available
                if src_index > src_ds.RasterCount:
                    continue

                # initialize with zeros if band is 0
                if src_index == 0:
                    src_band = src_ds.GetRasterBand(1)
                    data = numpy.zeros(
                        (src_band.YSize, src_band.XSize),
                        dtype=gdal_array.codes[self.datatype]
                    )
                    src_min, src_max = (0, 0)
                # use src_ds band otherwise
                else:
                    src_band = src_ds.GetRasterBand(src_index)
                    src_min, src_max = src_band.ComputeRasterMinMax()

                # get min/max values or calculate from band
                if dmin is None:
                    dmin = get_limits(src_band.DataType)[0]
                elif dmin == "min":
                    dmin = src_min
                if dmax is None:
                    dmax = get_limits(src_band.DataType)[1]
                elif dmax == "max":
                    dmax = src_max
                src_range = (float(dmin), float(dmax))

                block_x_size, block_y_size = src_band.GetBlockSize()

                num_x = int(math.ceil(float(src_band.XSize) / block_x_size))
                num_y = int(math.ceil(float(src_band.YSize) / block_y_size))

                dst_band = dst_ds.GetRasterBand(dst_index)
                if src_band.GetNoDataValue() is not None:
                    dst_band.SetNoDataValue(src_band.GetNoDataValue())

                for block_x, block_y in product(range(num_x), range(num_y)):
                    offset_x = block_x * block_x_size
                    offset_y = block_y * block_y_size
                    size_x = min(src_band.XSize - offset_x, block_x_size)
                    size_y = min(src_band.YSize - offset_y, block_y_size)
                    data = src_band.ReadAsArray(
                        offset_x, offset_y, size_x, size_y
                    )

                    # perform clipping and scaling
                    data = ((dst_range[1] - dst_range[0]) *
                            ((numpy.clip(data, dmin, dmax) - src_range[0]) /
                            (src_range[1] - src_range[0])))

                    # set new datatype
                    data = data.astype(gdal_array.codes[self.datatype])

                    # write result
                    dst_band.WriteArray(data, offset_x, offset_y)

                    # write equal bands at once
                    if multiple > 0:
                        for i in range(multiple):
                            dst_band_multiple = dst_ds.GetRasterBand(
                                dst_index-1-i
                            )
                            dst_band_multiple.WriteArray(
                                data, offset_x, offset_y
                            )
                        multiple_written = True

                if multiple_written:
                    multiple = 0
                    multiple_written = False

            copy_projection(src_ds, dst_ds)
            copy_metadata(src_ds, dst_ds)

            return dst_ds

        except:
            cleanup_temp(dst_ds)
            raise
>>>>>>> efcca127


class ColorIndexOptimization(DatasetOptimization):
    """ Dataset optimization step to replace the pixel color values with a color
        index. If no color palette is given (e.g: a VRT or any other dataset
        containing a color table), this step takes the first three bands and
        computes a median color table.
    """

<<<<<<< HEAD
    def __init__(self, palette_file=None):
        self.palette_file = palette_file

    def __call__(self, src_ds):
        dst_ds = create_mem(src_ds.RasterXSize, src_ds.RasterYSize,
                            1, gdal.GDT_Byte)

        if not self.palette_file:
            # create a color table as a median of the given dataset
            ct = gdal.ColorTable()
            gdal.ComputeMedianCutPCT(src_ds.GetRasterBand(1),
                                     src_ds.GetRasterBand(2),
                                     src_ds.GetRasterBand(3),
                                     256, ct)

        else:
            # copy the color table from the given palette file
            pct_ds = gdal.Open(self.palette_file)
            pct_ct = pct_ds.GetRasterBand(1).GetRasterColorTable()
            if not pct_ct:
                raise ValueError("The palette file '%s' does not have a Color "
                                 "Table." % self.palette_file)
            ct = pct_ct.Clone()
            pct_ds = None

        dst_ds.GetRasterBand(1).SetRasterColorTable(ct)
        gdal.DitherRGB2PCT(src_ds.GetRasterBand(1),
                           src_ds.GetRasterBand(2),
                           src_ds.GetRasterBand(3),
                           dst_ds.GetRasterBand(1), ct)

        copy_projection(src_ds, dst_ds)
        copy_metadata(src_ds, dst_ds)

        return dst_ds
=======
    def __init__(self, palette_file=None, temporary_directory=None):
        self.palette_file = palette_file
        self.temporary_directory = temporary_directory

    def __call__(self, src_ds):
        try:
            dst_ds = create_temp(src_ds.RasterXSize, src_ds.RasterYSize,
                                 1, gdal.GDT_Byte,
                                 temp_root=self.temporary_directory)

            if not self.palette_file:
                # create a color table as a median of the given dataset
                ct = gdal.ColorTable()
                gdal.ComputeMedianCutPCT(src_ds.GetRasterBand(1),
                                         src_ds.GetRasterBand(2),
                                         src_ds.GetRasterBand(3),
                                         256, ct)

            else:
                # copy the color table from the given palette file
                pct_ds = gdal.Open(self.palette_file)
                pct_ct = pct_ds.GetRasterBand(1).GetRasterColorTable()
                if not pct_ct:
                    raise ValueError("The palette file '%s' does not have a "
                                     "Color Table." % self.palette_file)
                ct = pct_ct.Clone()
                pct_ds = None

            dst_ds.GetRasterBand(1).SetRasterColorTable(ct)
            gdal.DitherRGB2PCT(src_ds.GetRasterBand(1),
                               src_ds.GetRasterBand(2),
                               src_ds.GetRasterBand(3),
                               dst_ds.GetRasterBand(1), ct)

            copy_projection(src_ds, dst_ds)
            copy_metadata(src_ds, dst_ds)

            return dst_ds
        except:
            cleanup_temp(dst_ds)
            raise
>>>>>>> efcca127


class NoDataValueOptimization(DatasetOptimization):
    """ This optimization step assigns a no-data value to all raster bands in
        a dataset.
    """

    def __init__(self, nodata_values):
        self.nodata_values = nodata_values

    def __call__(self, ds):
        nodata_values = self.nodata_values
        if len(nodata_values) == 1:
            nodata_values = nodata_values * ds.RasterCount

        #TODO: bug, the same nodata value is set to all bands?

        for index, value in enumerate(nodata_values, start=1):
            try:
                ds.GetRasterBand(index).SetNoDataValue(value)
            except RuntimeError:
                pass  # TODO

        return ds


#===============================================================================
# Post-create optimization steps
#===============================================================================

class DatasetPostOptimization(object):
    """ Abstract base class for dataset post-creation optimization steps. These
        opotimizations are performed on the actually produced dataset. This is
        required by some optimization techiques.
    """

    def __call__(self, ds):
        raise NotImplementedError


class OverviewOptimization(DatasetPostOptimization):
    """ Dataset optimization step to add overviews to the dataset. This step may
        have to be applied after the dataset has been reprojected.
    """

    def __init__(self, resampling=None, levels=None, minsize=None):
        self.resampling = resampling
        self.levels = levels
        self.minsize = minsize

    def __call__(self, ds):
        levels = self.levels

        # calculate the overviews automatically.
        if not levels:
            desired_size = abs(self.minsize or 256)
            size = max(ds.RasterXSize, ds.RasterYSize)
            level = 1
            levels = []

            while size > desired_size:
                size /= 2
                level *= 2
                levels.append(level)

        logger.info("Building overview levels %s with resampling method '%s'."
                    % (", ".join(map(str, levels)), self.resampling))

        # drop previous overviews
        ds.BuildOverviews(self.resampling, [])

        # re-build overviews
        ds.BuildOverviews(self.resampling, levels)

        return ds


#===============================================================================
# AlphaBand Optimization
#===============================================================================

class AlphaBandOptimization(object):
    """ This optimization renders the footprint into the alpha channel of the
    image. """

    def __call__(self, src_ds, footprint_wkt):
        dt = src_ds.GetRasterBand(1).DataType
        if src_ds.RasterCount == 3:
            src_ds.AddBand(dt)
        elif src_ds.RasterCount == 4:
            pass  # okay
        else:
            raise Exception("Cannot add alpha band, as the current band number "
                            "'%d' does not match" % src_ds.RasterCount)

        # initialize the alpha band with zeroes (completely transparent)
        band = src_ds.GetRasterBand(4)
        band.Fill(0)

        # set up the layer with geometry
        ogr_ds = ogr.GetDriverByName('Memory').CreateDataSource('wkt')

        sr = osr.SpatialReference()
        sr.ImportFromEPSG(4326)
<<<<<<< HEAD
        layer = ogr_ds.CreateLayer('poly', srs=sr.sr)
=======
        layer = ogr_ds.CreateLayer('poly', srs=sr)
>>>>>>> efcca127

        feat = ogr.Feature(layer.GetLayerDefn())
        feat.SetGeometryDirectly(ogr.Geometry(wkt=footprint_wkt))
        layer.CreateFeature(feat)

        # rasterize the polygon, burning the opaque value into the alpha band
        gdal.RasterizeLayer(src_ds, [4], layer, burn_values=[get_limits(dt)[1]])<|MERGE_RESOLUTION|>--- conflicted
+++ resolved
@@ -33,11 +33,7 @@
 
 from eoxserver.contrib import gdal, gdal_array, osr, ogr
 from eoxserver.processing.preprocessing.util import (
-<<<<<<< HEAD
-    get_limits, create_mem, copy_metadata, copy_projection
-=======
     get_limits, create_temp, copy_metadata, copy_projection, cleanup_temp
->>>>>>> efcca127
 )
 from eoxserver.resources.coverages.crss import (
     parseEPSGCode, fromShortCode, fromURL, fromURN, fromProj4Str
@@ -75,10 +71,7 @@
         else:
             raise ValueError("Unable to obtain CRS from '%s'." %
                              type(crs_or_srid).__name__)
-<<<<<<< HEAD
-
-=======
->>>>>>> efcca127
+
         self.srid = crs_or_srid
         self.temporary_directory = temporary_directory
 
@@ -90,13 +83,8 @@
         dst_sr = osr.SpatialReference()
         dst_sr.ImportFromEPSG(self.srid)
 
-<<<<<<< HEAD
-        if (src_sr.IsSame(dst_sr) and (src_ds.GetGeoTransform()[1] > 0)
-                and (src_ds.GetGeoTransform()[5] < 0)):
-=======
         if src_sr.IsSame(dst_sr) and (src_ds.GetGeoTransform()[1] > 0) \
                 and (src_ds.GetGeoTransform()[5] < 0):
->>>>>>> efcca127
             logger.info("Source and destination projection are equal and image "
                         "is not flipped. Thus, no reprojection is required.")
             return src_ds
@@ -105,28 +93,6 @@
         tmp_ds = gdal.AutoCreateWarpedVRT(src_ds, None, dst_sr.ExportToWkt(),
                                           gdal.GRA_Bilinear, 0.125)
 
-<<<<<<< HEAD
-        # create the output dataset
-        dst_ds = create_mem(tmp_ds.RasterXSize, tmp_ds.RasterYSize,
-                            src_ds.RasterCount,
-                            src_ds.GetRasterBand(1).DataType)
-
-        # reproject the image
-        dst_ds.SetProjection(dst_sr.ExportToWkt())
-        dst_ds.SetGeoTransform(tmp_ds.GetGeoTransform())
-
-        gdal.ReprojectImage(src_ds, dst_ds,
-                            src_sr.ExportToWkt(),
-                            dst_sr.ExportToWkt(),
-                            gdal.GRA_Bilinear)
-
-        tmp_ds = None
-
-        # copy the metadata
-        copy_metadata(src_ds, dst_ds)
-
-        return dst_ds
-=======
         try:
             # create the output dataset
             dst_ds = create_temp(tmp_ds.RasterXSize, tmp_ds.RasterYSize,
@@ -160,7 +126,6 @@
         except:
             cleanup_temp(dst_ds)
             raise
->>>>>>> efcca127
 
 
 class BandSelectionOptimization(DatasetOptimization):
@@ -168,81 +133,6 @@
     respective scale and copies them to the result dataset.
     """
 
-<<<<<<< HEAD
-    def __init__(self, bands, datatype=None):
-        # preprocess bands list
-        # TODO: improve
-        datatype = datatype or gdal.GDT_Byte
-        self.bands = map(lambda b: b if len(b) == 3 else (b[0], None, None),
-                         bands)
-        self.datatype = datatype
-
-    def __call__(self, src_ds):
-        dst_ds = create_mem(src_ds.RasterXSize, src_ds.RasterYSize,
-                            len(self.bands), self.datatype)
-        dst_range = get_limits(self.datatype)
-
-        multiple = 0
-
-        for dst_index, (src_index, dmin, dmax) in enumerate(self.bands, 1):
-            # check if next band is equal
-            if (dst_index < len(self.bands)
-                    and (src_index, dmin, dmax) == self.bands[dst_index]):
-                multiple += 1
-                continue
-            # check that src band is available
-            if src_index > src_ds.RasterCount:
-                continue
-
-            # initialize with zeros if band is 0
-            if src_index == 0:
-                src_band = src_ds.GetRasterBand(1)
-                data = numpy.zeros(
-                    (src_band.YSize, src_band.XSize),
-                    dtype=gdal_array.codes[self.datatype]
-                )
-                src_min, src_max = (0, 0)
-            # use src_ds band otherwise
-            else:
-                src_band = src_ds.GetRasterBand(src_index)
-                data = src_band.ReadAsArray()
-                src_min, src_max = src_band.ComputeRasterMinMax()
-
-            # get min/max values or calculate from band
-            if dmin is None:
-                dmin = get_limits(src_band.DataType)[0]
-            elif dmin == "min":
-                dmin = src_min
-            if dmax is None:
-                dmax = get_limits(src_band.DataType)[1]
-            elif dmax == "max":
-                dmax = src_max
-            src_range = (float(dmin), float(dmax))
-
-            # perform clipping and scaling
-            data = ((dst_range[1] - dst_range[0]) *
-                    ((numpy.clip(data, dmin, dmax) - src_range[0]) /
-                    (src_range[1] - src_range[0])))
-
-            # set new datatype
-            data = data.astype(gdal_array.codes[self.datatype])
-
-            # write result
-            dst_band = dst_ds.GetRasterBand(dst_index)
-            dst_band.WriteArray(data)
-
-            # write equal bands at once
-            if multiple > 0:
-                for i in range(multiple):
-                    dst_band = dst_ds.GetRasterBand(dst_index-1-i)
-                    dst_band.WriteArray(data)
-                multiple = 0
-
-        copy_projection(src_ds, dst_ds)
-        copy_metadata(src_ds, dst_ds)
-
-        return dst_ds
-=======
     def __init__(self, bands, datatype=gdal.GDT_Byte, temporary_directory=None):
         # preprocess bands list
         # TODO: improve
@@ -346,7 +236,6 @@
         except:
             cleanup_temp(dst_ds)
             raise
->>>>>>> efcca127
 
 
 class ColorIndexOptimization(DatasetOptimization):
@@ -356,43 +245,6 @@
         computes a median color table.
     """
 
-<<<<<<< HEAD
-    def __init__(self, palette_file=None):
-        self.palette_file = palette_file
-
-    def __call__(self, src_ds):
-        dst_ds = create_mem(src_ds.RasterXSize, src_ds.RasterYSize,
-                            1, gdal.GDT_Byte)
-
-        if not self.palette_file:
-            # create a color table as a median of the given dataset
-            ct = gdal.ColorTable()
-            gdal.ComputeMedianCutPCT(src_ds.GetRasterBand(1),
-                                     src_ds.GetRasterBand(2),
-                                     src_ds.GetRasterBand(3),
-                                     256, ct)
-
-        else:
-            # copy the color table from the given palette file
-            pct_ds = gdal.Open(self.palette_file)
-            pct_ct = pct_ds.GetRasterBand(1).GetRasterColorTable()
-            if not pct_ct:
-                raise ValueError("The palette file '%s' does not have a Color "
-                                 "Table." % self.palette_file)
-            ct = pct_ct.Clone()
-            pct_ds = None
-
-        dst_ds.GetRasterBand(1).SetRasterColorTable(ct)
-        gdal.DitherRGB2PCT(src_ds.GetRasterBand(1),
-                           src_ds.GetRasterBand(2),
-                           src_ds.GetRasterBand(3),
-                           dst_ds.GetRasterBand(1), ct)
-
-        copy_projection(src_ds, dst_ds)
-        copy_metadata(src_ds, dst_ds)
-
-        return dst_ds
-=======
     def __init__(self, palette_file=None, temporary_directory=None):
         self.palette_file = palette_file
         self.temporary_directory = temporary_directory
@@ -434,7 +286,6 @@
         except:
             cleanup_temp(dst_ds)
             raise
->>>>>>> efcca127
 
 
 class NoDataValueOptimization(DatasetOptimization):
@@ -539,11 +390,7 @@
 
         sr = osr.SpatialReference()
         sr.ImportFromEPSG(4326)
-<<<<<<< HEAD
         layer = ogr_ds.CreateLayer('poly', srs=sr.sr)
-=======
-        layer = ogr_ds.CreateLayer('poly', srs=sr)
->>>>>>> efcca127
 
         feat = ogr.Feature(layer.GetLayerDefn())
         feat.SetGeometryDirectly(ogr.Geometry(wkt=footprint_wkt))
