--- conflicted
+++ resolved
@@ -73,64 +73,16 @@
     try:
         eo_object = models.Collection.objects.get(identifier=identifier)
     
-<<<<<<< HEAD
     except models.Collection.DoesNotExist:
         raise Http404("No such collection.")
     
     begin = eo_object.begin_time
     end = eo_object.end_time
-=======
-    System.init()
-    eo_obj = System.getRegistry().getFromFactory(
-        "resources.coverages.wrappers.DatasetSeriesFactory",
-        {"obj_id": eoid}
-    )
-    if eo_obj is None:
-        eo_obj = System.getRegistry().getFromFactory(
-            "resources.coverages.wrappers.EOCoverageFactory",
-            {"obj_id": eoid}
-        )
-        if eo_obj is None:
-            raise Http404
     
-    begin = eo_obj.getBeginTime()
-    end = eo_obj.getEndTime()
-    
-    extent = eo_obj.getFootprint().extent
+    extent = eo_object.extent_wgs84
     # zoom to Europe if we don't have a proper extent
     if extent == (0,0,1,1):
         extent = (-10,30,34,72)
-
-    # TODO set static resources
-    http_ows_url = System.getConfig().getConfigValue(
-        "services.owscommon", "http_service_url"
-    )
-    
-    preview_service = System.getConfig().getConfigValue(
-        "webclient", "preview_service"
-    ) or "wms"
-    
-    outline_service = System.getConfig().getConfigValue(
-        "webclient", "outline_service"
-    ) or "wms"
-    
-    if preview_service not in ("wms", "wmts"): 
-        logger.error("Unsupported service type '%s'" % preview_service)
-        preview_service = "wms"
-    if outline_service not in ("wms", "wmts"):
-        logger.error("Unsupported service type '%s'" % outline_service)
-        outline_service = "wms"
-    
-    preview_url = System.getConfig().getConfigValue(
-        "webclient", "preview_url"
-    ) or http_ows_url
-    
-    outline_url = System.getConfig().getConfigValue(
-        "webclient", "outline_url"
-    ) or http_ows_url
->>>>>>> b1a58cc2
-    
-    extent = eo_object.extent_wgs84
     reader = WebclientConfigReader(get_eoxserver_config())
 
     return render_to_response(
