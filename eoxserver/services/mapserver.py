--- conflicted
+++ resolved
@@ -374,16 +374,10 @@
         mapscript.msIO_stripStdoutBufferContentHeaders()
         logger.debug("MapServerOperationHandler.dispatch: 4")
         result = mapscript.msIO_getStdoutBufferBytes()
-<<<<<<< HEAD
         logger.debug("MapServerOperationHandler.dispatch: 5")
-        try:
-            # MapServer 6.0:
-=======
-        logging.debug("MapServerOperationHandler.dispatch: 5")
         # Workaround for MapServer issue #4369
         msversion = mapscript.msGetVersionInt()
         if msversion < 60004 or ( msversion < 60200 and msversion >= 60100):
->>>>>>> c0b684c5
             mapscript.msCleanup()
         else:
             mapscript.msIO_resetHandlers()
