--- conflicted
+++ resolved
@@ -31,10 +31,6 @@
 from eoxserver.core.decoders import kvp, enum
 from eoxserver.core.util.xmltools import NameSpace
 from eoxserver.core.util.timetools import parse_iso8601
-<<<<<<< HEAD
-=======
-from eoxserver.services.opensearch.interfaces import SearchExtensionInterface
->>>>>>> d37dfdca
 
 
 class TimeExtension(object):
@@ -90,11 +86,7 @@
                 qs = qs.filter(end_time=end)
         return qs
 
-<<<<<<< HEAD
-    def get_schema(self, reference_collection=None):
-=======
     def get_schema(self):
->>>>>>> d37dfdca
         return (
             dict(name="start", type="start"),
             dict(name="end", type="end"),
