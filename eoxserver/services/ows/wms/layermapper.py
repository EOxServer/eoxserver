# ------------------------------------------------------------------------------
#
# Project: EOxServer <http://eoxserver.org>
# Authors: Fabian Schindler <fabian.schindler@eox.at>
#
# ------------------------------------------------------------------------------
# Copyright (C) 2017 EOX IT Services GmbH
#
# Permission is hereby granted, free of charge, to any person obtaining a copy
# of this software and associated documentation files (the "Software"), to deal
# in the Software without restriction, including without limitation the rights
# to use, copy, modify, merge, publish, distribute, sublicense, and/or sell
# copies of the Software, and to permit persons to whom the Software is
# furnished to do so, subject to the following conditions:
#
# The above copyright notice and this permission notice shall be included in
# all copies of this Software or works derived from this Software.
#
# THE SOFTWARE IS PROVIDED "AS IS", WITHOUT WARRANTY OF ANY KIND, EXPRESS OR
# IMPLIED, INCLUDING BUT NOT LIMITED TO THE WARRANTIES OF MERCHANTABILITY,
# FITNESS FOR A PARTICULAR PURPOSE AND NONINFRINGEMENT. IN NO EVENT SHALL THE
# AUTHORS OR COPYRIGHT HOLDERS BE LIABLE FOR ANY CLAIM, DAMAGES OR OTHER
# LIABILITY, WHETHER IN AN ACTION OF CONTRACT, TORT OR OTHERWISE, ARISING FROM,
# OUT OF OR IN CONNECTION WITH THE SOFTWARE OR THE USE OR OTHER DEALINGS IN
# THE SOFTWARE.
# ------------------------------------------------------------------------------

from django.db.models import Case, Value, When, IntegerField, BooleanField
from django.conf import settings

from eoxserver.core.config import get_eoxserver_config
from eoxserver.core.decoders import config, enum
from eoxserver.core.util.timetools import isoformat
from eoxserver.render.map.objects import (
    CoverageLayer, CoveragesLayer, OutlinedCoveragesLayer, MosaicLayer,
    OutlinesLayer, BrowseLayer, OutlinedBrowseLayer,
    MaskLayer, MaskedBrowseLayer,
    LayerDescription,
)
from eoxserver.render.coverage.objects import Coverage as RenderCoverage
from eoxserver.render.coverage.objects import Mosaic as RenderMosaic
from eoxserver.render.browse.objects import (
    Browse, GeneratedBrowse, Mask, MaskedBrowse
)
from eoxserver.resources.coverages import models


class UnsupportedObject(Exception):
    pass


class NoSuchLayer(Exception):
    code = 'LayerNotDefined'
    locator = 'layer'


class NoSuchPrefix(NoSuchLayer):
    code = 'LayerNotDefined'
    locator = 'layer'


DEFAULT_EOXS_LAYER_SUFFIX_SEPARATOR = '__'


class LayerMapper(object):
    """ Default layer mapper.
    """

    def __init__(self, supported_layer_types, suffix_separator=None):
        self.supported_layer_types = supported_layer_types
        if suffix_separator is None:
            suffix_separator = getattr(
                settings, 'EOXS_LAYER_SUFFIX_SEPARATOR',
                DEFAULT_EOXS_LAYER_SUFFIX_SEPARATOR
            )
        self.suffix_separator = suffix_separator

    def get_layer_description(self, eo_object, raster_styles, geometry_styles):
        if isinstance(eo_object, models.Coverage):
            coverage = RenderCoverage.from_model(eo_object)
            return LayerDescription.from_coverage(coverage, raster_styles)
        elif isinstance(eo_object, models.Mosaic):
            coverage = RenderCoverage.from_model(eo_object)
            return LayerDescription.from_mosaic(coverage, raster_styles)
        elif isinstance(eo_object, (models.Product, models.Collection)):
            dimensions = {}
            if eo_object.begin_time and eo_object.end_time:
                dimensions["time"] = {
                    'min': isoformat(eo_object.begin_time),
                    'max': isoformat(eo_object.end_time),
                    'step': 'PT1S',
                    'default': isoformat(eo_object.end_time),
                    'units': 'ISO8601'
                }

            if getattr(eo_object, "product_type", None):
                browse_type_qs = eo_object.product_type.browse_types.all()
                mask_type_qs = eo_object.product_type.mask_types.all()
            elif getattr(eo_object, "collection_type", None):
                browse_type_qs = models.BrowseType.objects.filter(
                    product_type__allowed_collection_types__collections=eo_object
                )
                mask_type_qs = models.MaskType.objects.filter(
                    product_type__allowed_collection_types__collections=eo_object
                )
            else:
                browse_type_qs = models.BrowseType.objects.none()
                mask_type_qs = models.MaskType.objects.none()

            browse_types_name_and_is_gray = browse_type_qs.annotate(
                is_gray=Case(
                    When(green_expression__isnull=True, then=Value(True)),
                    default=Value(False),
                    output_field=BooleanField()
                )
            ).values_list('name', 'is_gray').distinct()
            mask_type_names = mask_type_qs.values_list(
                'name', flat=True
            ).distinct()

            sub_layers = [
                LayerDescription(
                    "%s%soutlines" % (
                        eo_object.identifier, self.suffix_separator
                    ),
                    styles=geometry_styles,
                    queryable=True,
                    dimensions=dimensions,
                ),
                LayerDescription(
                    "%s%soutlined" % (
                        eo_object.identifier, self.suffix_separator
                    ),
                    styles=geometry_styles,
                    queryable=True,
                    dimensions=dimensions,
                )
            ]
            for name, is_gray in browse_types_name_and_is_gray:
                sub_layers.append(
                    LayerDescription(
                        "%s%s%s" % (
                            eo_object.identifier, self.suffix_separator,
                            name
                        ) if name else eo_object.identifier,
                        styles=raster_styles if is_gray else [],
                        dimensions=dimensions,
                    )
                )

            for mask_type_name in mask_type_names:
                sub_layers.append(
                    LayerDescription(
                        "%s%s%s" % (
                            eo_object.identifier, self.suffix_separator,
                            mask_type_name
                        ),
                        styles=geometry_styles,
                        dimensions=dimensions,
                    )
                )
                sub_layers.append(
                    LayerDescription(
                        "%s%smasked_%s" % (
                            eo_object.identifier, self.suffix_separator,
                            mask_type_name,
                        ),
                        dimensions=dimensions,
                    )
                )

            return LayerDescription(
                name=eo_object.identifier,
                bbox=(
                    eo_object.footprint.extent if eo_object.footprint else None
                ),
                dimensions=dimensions,
                sub_layers=sub_layers
            )

        raise UnsupportedObject(
            "Object %r cannot be mapped to a layer." % eo_object
        )

    def lookup_layer(self, layer_name, suffix, style, filters_expressions,
                     sort_by, time, ranges, bands, wavelengths, elevation,
<<<<<<< HEAD
                     zoom, limit=None):
=======
                     zoom, variables):
>>>>>>> efa79efb
        """ Lookup the layer from the registered objects.
        """
        reader = LayerMapperConfigReader(get_eoxserver_config())
        config_limit = (
            reader.limit_products if reader.limit_mode == 'hide' else None
        )
        if config_limit is not None and limit is not None:
            limit = min(limit, config_limit)
        elif limit is None:
            limit = config_limit

        min_render_zoom = reader.min_render_zoom
        full_name = '%s%s%s' % (layer_name, self.suffix_separator, suffix)

        try:
            eo_object = models.EOObject.objects.select_subclasses(
                models.Collection, models.Product, models.Coverage,
                models.Mosaic
            ).get(
                identifier=layer_name
            )
        except models.EOObject.DoesNotExist:
            raise NoSuchLayer('Layer %r does not exist' % layer_name)

        if isinstance(eo_object, models.Coverage):
            if suffix in ('', 'bands'):
                return CoverageLayer(
                    full_name, style,
                    RenderCoverage.from_model(eo_object),
                    bands, wavelengths, time, elevation, ranges
                )

            elif suffix == 'outlines':
                return OutlinesLayer(
                    name=full_name, style=style, fill=None,
                    footprints=[eo_object.footprint]
                )

            # TODO: masked coverages, when using the coverages product

            else:
                raise NoSuchLayer('Invalid layer suffix %r' % suffix)

        # TODO: deprecated
        elif isinstance(eo_object, models.Mosaic):
            if suffix == 'outlines':
                return OutlinesLayer(
                    name=full_name, style=style, fill=None,
                    footprints=[
                        coverage.footprint
                        for coverage in self.iter_coverages(
                            eo_object, filters_expressions, sort_by
                        )
                    ]
                )
            else:
                return MosaicLayer(
                    full_name, style,
                    RenderMosaic.from_model(eo_object), [
                        RenderCoverage.from_model(coverage)
                        for coverage in self.iter_coverages(
                            eo_object, filters_expressions, sort_by
                        )
                    ], bands, wavelengths, time, elevation, ranges
                )

        elif isinstance(eo_object, (models.Collection, models.Product)):
            if suffix == '' or suffix == 'outlined' or suffix == 'bands':
                browses = []
                product_browses = self.iter_products_browses(
                    eo_object, filters_expressions, sort_by, None, style,
                    limit=limit
                )

                has_products = False
                for product, browse, _ in product_browses:
                    # When bands/wavelengths are specifically requested, make a
                    # generated browse
                    if bands or wavelengths:
                        browse = _generate_browse_from_bands(
                            product, bands, wavelengths, ranges
                        )
                        if browse:
                            browses.append(browse)
                            has_products = True

                    # When available use the default browse
                    elif browse:
                        browses.append(Browse.from_model(product, browse))
                        has_products = True

                    # As fallback use the default browse type (with empty name)
                    # to generate a browse from the specified bands
                    else:
                        browse_type = product.product_type.browse_types.filter(
                            name=''
                        ).first()
                        if browse_type:
                            browse = _generate_browse_from_browse_type(
                                product, browse_type, variables
                            )
                            if browse:
                                browses.append(browse)
                                has_products = True

                if not has_products:
                    coverages = self.iter_coverages(
                        eo_object, filters_expressions, sort_by
                    )

                    if suffix == '':
                        return CoveragesLayer(
                            full_name, style, [
                                RenderCoverage.from_model(coverage)
                                for coverage in coverages
                            ],
                            bands, wavelengths, time, elevation, ranges
                        )
                    else:
                        return OutlinedCoveragesLayer(
                            full_name, style, [
                                RenderCoverage.from_model(coverage)
                                for coverage in coverages
                            ],
                            bands, wavelengths, time, elevation, ranges
                        )

                # detect whether we are below the zoom limit
                if min_render_zoom is None or zoom >= min_render_zoom:
                    # either return the simple browse layer or the outlined one
                    if suffix == '':
                        return BrowseLayer(
                            name=full_name, style=style,
                            browses=browses, ranges=ranges
                        )
                    else:
                        return OutlinedBrowseLayer(
                            name=full_name, style=style,
                            browses=browses, ranges=ranges
                        )

                # render outlines when we are below the zoom limit
                else:
                    return OutlinesLayer(
                        name=full_name, style=reader.color,
                        fill=reader.fill_opacity,
                        footprints=[
                            product.footprint
                            for product in self.iter_products(
                                eo_object, filters_expressions, sort_by,
                                limit=limit
                            )
                        ]
                    )

            elif suffix == 'outlines':
                return OutlinesLayer(
                    name=full_name, style=style, fill=None,
                    footprints=[
                        product.footprint for product in self.iter_products(
                            eo_object, filters_expressions, sort_by,
                            limit=limit
                        )
                    ]
                )

            elif suffix.startswith('outlines_masked_'):
                post_suffix = suffix[len('outlines_masked_'):]

                product_browses_mask = self.iter_products_browses_masks(
                    eo_object, filters_expressions, sort_by, post_suffix,
                    limit=limit
                )
                footprints = []
                masks = []
                for product, browse, mask, mask_type in product_browses_mask:
                    footprints.append(product.footprint)
                    masks.append(Mask.from_model(mask, mask_type))

                return OutlinesLayer(
                    name=full_name, style=style, fill=None,
                    footprints=footprints,
                    masks=masks,
                )

            elif suffix.startswith('masked_'):
                post_suffix = suffix[len('masked_'):]
                mask_type = self.get_mask_type(eo_object, post_suffix)

                if not mask_type:
                    raise NoSuchLayer('No such mask type %r' % post_suffix)

                masked_browses = []

                product_browses_mask = self.iter_products_browses_masks(
                    eo_object, filters_expressions, sort_by, post_suffix,
                    limit=limit
                )
                for product, browse, mask, mask_type in product_browses_mask:
                    # When bands/wavelengths are specifically requested, make a
                    # generated browse
                    if bands or wavelengths:
                        masked_browses.append(
                            MaskedBrowse(
                                browse=_generate_browse_from_bands(
                                    product, bands, wavelengths, ranges
                                ),
                                mask=Mask.from_model(mask, mask_type)
                            )
                        )

                    # When available use the default browse
                    elif browse:
                        masked_browses.append(
                            MaskedBrowse.from_models(
                                product, browse, mask, mask_type
                            )
                        )

                    # As fallback use the default browse type (with empty name)
                    # to generate a browse from the specified bands
                    else:
                        browse_type = product.product_type.browse_types.filter(
                            name=''
                        ).first()
                        if browse_type:
                            masked_browses.append(
                                MaskedBrowse(
                                    browse=_generate_browse_from_browse_type(
                                        product, browse_type, variables
                                    ),
                                    mask=Mask.from_model(mask, mask_type)
                                )
                            )

                return MaskedBrowseLayer(
                    name=full_name, style=style,
                    masked_browses=masked_browses
                )

            else:
                # either browse type or mask type
                browse_type = self.get_browse_type(eo_object, suffix)
                if browse_type:
                    browses = []

                    product_browses = self.iter_products_browses(
                        eo_object, filters_expressions, sort_by, suffix,
                        style, limit=limit
                    )

                    for product, browse, browse_type in product_browses:
                        # check if a browse is already available for that
                        # browse type.
                        if browse:
                            browses.append(Browse.from_model(product, browse))

                        # if no browse is available for that browse type,
                        # generate a new browse with the instructions of that
                        # browse type
                        else:
                            browse = _generate_browse_from_browse_type(
                                product, browse_type, variables
                            )
                            if browse:
                                browses.append(browse)

                    return BrowseLayer(
                        name=full_name, style=style, ranges=ranges,
                        browses=browses
                    )

                mask_type = self.get_mask_type(eo_object, suffix)
                if mask_type:
                    return MaskLayer(
                        name=full_name, style=style,
                        masks=[
                            Mask.from_model(mask_model, mask_type)
                            for _, mask_model in self.iter_products_masks(
                                eo_object, filters_expressions, sort_by,
                                suffix, limit=limit
                            )
                        ]
                    )

                raise NoSuchLayer('Invalid layer suffix %r' % suffix)

    def split_layer_suffix_name(self, layer_name):
        return layer_name.partition(self.suffix_separator)[::2]

    def get_browse_type(self, eo_object, name):
        if isinstance(eo_object, models.Product):
            filter_ = dict(product_type__products=eo_object)
        else:
            filter_ = dict(
                product_type__allowed_collection_types__collections=eo_object
            )

        return models.BrowseType.objects.filter(name=name, **filter_).first()

    def get_mask_type(self, eo_object, name):
        if isinstance(eo_object, models.Product):
            filter_ = dict(product_type__products=eo_object)
        else:
            filter_ = dict(
                product_type__allowed_collection_types__collections=eo_object
            )

        return models.MaskType.objects.filter(name=name, **filter_).first()

    #
    # iteration methods
    #

    def iter_coverages(self, eo_object, filters_expressions, sort_by=None,
                       limit=None):
        if isinstance(eo_object, models.Mosaic):
            base_filter = dict(mosaics=eo_object)
        elif isinstance(eo_object, models.Collection):
            base_filter = dict(collections=eo_object)
        elif isinstance(eo_object, models.Product):
            base_filter = dict(parent_product=eo_object)

        qs = models.Coverage.objects.filter(filters_expressions, **base_filter)

        if sort_by:
            qs = qs.order_by('%s%s' % (
                '-' if sort_by[1] == 'DESC' else '',
                sort_by[0]
            ))
        else:
            qs = qs.order_by(
                '-begin_time', '-end_time', 'identifier'
            )

        if limit is not None:
            qs = qs[:limit]

        return qs

    def iter_products(self, eo_object, filters_expressions, sort_by=None,
                      limit=None):
        if isinstance(eo_object, models.Collection):
            base_filter = dict(collections=eo_object)
        else:
            base_filter = dict(pk=eo_object.pk)

        qs = models.Product.objects.filter(filters_expressions, **base_filter)

        if sort_by:
            qs = qs.order_by('%s%s' % (
                '-' if sort_by[1] == 'DESC' else '',
                sort_by[0]
            ))
        else:
            qs = qs.order_by(
                '-begin_time', '-end_time', 'identifier'
            )

        if limit is not None:
            qs = qs[:limit]

        return qs

    def iter_products_browses(self, eo_object, filters_expressions, sort_by,
                              name=None, style=None, limit=None):
        products = self.iter_products(
            eo_object, filters_expressions, sort_by, limit
        ).prefetch_related('browses')

        for product in products:
            browses = product.browses
            if name:
                browses = browses.filter(browse_type__name=name)
                browse = browses.first()
                if browse:
                    browse_type = browse.browse_type
                else:
                    browse_type = models.BrowseType.objects.get(
                        name=name, product_type=product.product_type
                    )
            else:
                browses = browses.filter(browse_type__isnull=True)
                browse_type = None

            # if style:
            #     browses = browses.filter(style=style)
            # else:
            #     browses = browses.filter(style__isnull=True)

            yield (product, browses.first(), browse_type)

    def iter_products_masks(self, eo_object, filters_expressions, sort_by,
                            name=None, limit=None):
        products = self.iter_products(
            eo_object, filters_expressions, sort_by, limit
        ).prefetch_related('masks')

        for product in products:
            masks = product.masks
            if name:
                mask = masks.filter(mask_type__name=name).first()
            else:
                mask = masks.filter(mask_type__isnull=True).first()

            yield (product, mask)

    def iter_products_browses_masks(self, eo_object, filters_expressions,
                                    sort_by, name=None, limit=None):
        products = self.iter_products(
            eo_object, filters_expressions, sort_by, limit
        ).prefetch_related('masks', 'browses')

        for product in products:
            if name:
                mask = product.masks.filter(mask_type__name=name).first()
                mask_type = models.MaskType.objects.filter(
                    product_type=product.product_type, name=name
                ).first()
            else:
                mask = product.masks.filter(mask_type__isnull=True).first()
                mask_type = None

            browse = product.browses.filter(browse_type__isnull=True).first()

            yield (product, browse, mask, mask_type)


class LayerMapperConfigReader(config.Reader):
    section = "services.ows.wms"
    limit_products = config.Option(type=int)
    limit_mode = config.Option(type=enum('hide', 'outlines'), default='hide')
    min_render_zoom = config.Option(type=int)
    fill_opacity = config.Option(type=float)
    color = config.Option(type=str, default='grey')


def _generate_browse_from_browse_type(product, browse_type, variables):
    if not browse_type.red_or_grey_expression:
        return None

    from eoxserver.render.browse.generate import extract_fields

    band_expressions = []
    ranges = []
    nodata_values = []
    field_names = []
    red_bands = extract_fields(browse_type.red_or_grey_expression)
    band_expressions.append(browse_type.red_or_grey_expression)
    ranges.append((
        browse_type.red_or_grey_range_min,
        browse_type.red_or_grey_range_max,
    ))
    nodata_values.append(browse_type.red_or_grey_nodata_value)
    field_names.extend(red_bands)

    if browse_type.green_expression and browse_type.blue_expression:
        green_bands = extract_fields(browse_type.green_expression)
        blue_bands = extract_fields(browse_type.blue_expression)
        band_expressions.append(browse_type.green_expression)
        ranges.append((
            browse_type.green_range_min,
            browse_type.green_range_max,
        ))
        nodata_values.append(browse_type.green_nodata_value)
        band_expressions.append(browse_type.blue_expression)
        ranges.append((
            browse_type.blue_range_min,
            browse_type.blue_range_max,
        ))
        nodata_values.append(browse_type.blue_nodata_value)
        field_names.extend(green_bands)
        field_names.extend(blue_bands)

        if browse_type.alpha_expression:
            alpha_bands = extract_fields(browse_type.alpha_expression)
            band_expressions.append(browse_type.alpha_expression)
            ranges.append((
                browse_type.alpha_range_min,
                browse_type.alpha_range_max,
            ))
            nodata_values.append(browse_type.alpha_nodata_value)
            field_names.extend(alpha_bands)

    coverages, fields_and_coverages = _lookup_coverages(product, field_names)

    # only return a browse instance if coverages were found
    if coverages:
        return GeneratedBrowse.from_coverage_models(
            band_expressions,
            ranges,
            nodata_values,
            fields_and_coverages,
            product,
            variables,
        )
    return None


def _generate_browse_from_bands(product, bands, wavelengths, ranges):
    assert len(bands or wavelengths or []) in (1, 3, 4)
    if bands:
        coverages, fields_and_coverages = _lookup_coverages(product, bands)
    # TODO: implement with wavelengths
    # elif wavelengths:
    #     fields_and_coverages = [
    #         (
    #             [product.coverages.filter(
    #                 coverage_type__field_types__wavelength=wavelength
    #             ).first().name],
    #             product.coverages.filter(
    #                 coverage_type__field_types__wavelength=wavelength
    #             )
    #         )
    #         for wavelength in wavelengths
    #     ]
    # only return a browse instance if coverages were found
    if coverages:
        return GeneratedBrowse.from_coverage_models(
            bands,
            ranges or [(None, None)] * len(bands),
            [None] * len(bands),
            fields_and_coverages,
            product
        )
    return None


def _lookup_coverages(product, field_names):
    # make a query of all coverages in that product for the given fields
    coverages = product.coverages.filter(
        coverage_type__field_types__identifier__in=field_names
    )

    # annotate the coverages with booleans indicating whether or not they
    # have a certain field
    coverages = coverages.annotate(**{
        'has_%s' % field_name: Case(
            When(
                coverage_type__field_types__identifier=field_name,
                then=Value(1)
            ),
            default=Value(0),
            output_field=IntegerField()
        )
        for field_name in field_names
    })

    # evaluate the queryset
    coverages = list(coverages)

    # make a dictionary for all field mapping to their respective coverages
    fields_and_coverages = {
        field_name: [
            coverage
            for coverage in coverages
            if getattr(coverage, 'has_%s' % field_name)
        ]
        for field_name in field_names
    }
    return coverages, fields_and_coverages<|MERGE_RESOLUTION|>--- conflicted
+++ resolved
@@ -184,11 +184,7 @@
 
     def lookup_layer(self, layer_name, suffix, style, filters_expressions,
                      sort_by, time, ranges, bands, wavelengths, elevation,
-<<<<<<< HEAD
-                     zoom, limit=None):
-=======
                      zoom, variables):
->>>>>>> efa79efb
         """ Lookup the layer from the registered objects.
         """
         reader = LayerMapperConfigReader(get_eoxserver_config())
