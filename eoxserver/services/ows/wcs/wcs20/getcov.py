--- conflicted
+++ resolved
@@ -4,7 +4,6 @@
 # Project: EOxServer <http://eoxserver.org>
 # Authors: Stephan Krause <stephan.krause@eox.at>
 #          Stephan Meissl <stephan.meissl@eox.at>
-#          Martin Paces <martin.paces@eox.at>
 #
 #-------------------------------------------------------------------------------
 # Copyright (C) 2011 EOX IT Services GmbH
@@ -285,54 +284,15 @@
 
         if media_type is None:
 
-<<<<<<< HEAD
             resp = self._get_default_response(dst_filename, format.mimeType , filename)
 
-        elif media_type == "multipart/related" or media_type == "multipart/mixed":
-=======
-            resp = self._get_default_response(dst_filename, mime_type, filename)
-
         elif media_type in ( "multipart/related" , "multipart/mixed" ) :
->>>>>>> 9c2b3461
 
             encoder = WCS20EOAPEncoder()
 
             reference = "coverage/%s" % filename
             mpsubtype = media_type.partition("/")[2]
             
-<<<<<<< HEAD
-            if subset is not None:
-
-                # get new footprint
-                footprint = GEOSGeometry(get_footprint_wkt(dst_filename))
-                if subset.crs_id != "imageCRS":
-                    cov_desc_el = encoder.encodeSubsetCoverageDescription(
-                        coverage,
-                        subset.crs_id,
-                        (x_size, y_size),
-                        (subset.minx, subset.miny, subset.maxx, subset.maxy),
-                        footprint,
-                        True
-                    )
-
-                else:
-
-                    cov_desc_el = encoder.encodeSubsetCoverageDescription(
-                        coverage,
-                        4326,
-                        (x_size, y_size),
-                        footprint.extent,
-                        footprint,
-                        True
-                    )
-            else:
-
-                cov_desc_el = encoder.encodeCoverageDescription(coverage, True)
-            
-            
-            resp = self._get_multipart_response(
-                dst_filename, mime_type, DOMElementToXML(cov_desc_el), filename )
-=======
             if subset is None : 
                 _subset = None
             else : 
@@ -348,9 +308,8 @@
             
             # NOTE: the multipart subtype will be the same as the one requested 
             resp = self._get_multipart_response( dst_filename, reference , 
-                        mime_type, DOMElementToXML(cov_desc_el), filename ,
+                        format.mimeType, DOMElementToXML(cov_desc_el), filename ,
                         subtype = mpsubtype )
->>>>>>> 9c2b3461
 
         else:
             raise InvalidRequestException(
