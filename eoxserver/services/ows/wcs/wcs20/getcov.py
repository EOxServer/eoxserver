--- conflicted
+++ resolved
@@ -175,6 +175,13 @@
             "tmp.%s" % self.EXT_MAPPING[mime_type]
         )
 
+    def _get_output_filename(self, coverage, mime_type):
+        return "%s_%s.%s" % (
+            coverage.getCoverageId(),
+            datetime.now().strftime("%Y%m%d%H%M%S"),
+            self.EXT_MAPPING[mime_type]
+        )
+
     def _remove_temp_file(self, dst_filename):
         if os.path.exists(dst_filename):
             os.remove(dst_filename)
@@ -185,13 +192,13 @@
             os.rmdir(dirname)
         
 
-    def _get_default_response(self, dst_filename, mime_type):
+    def _get_default_response(self, dst_filename, mime_type, filename):
         f = open(dst_filename)
         
         resp = Response(
             content_type = mime_type,
             content = f.read(),
-            headers = {},
+            headers = {"Content-Dispostion": "attachment; filename=\"%s\"" % filename},
             status = 200
         )
         
@@ -357,13 +364,8 @@
         
         # prepare response
         media_type = req.getParamValue("mediatype")
-
-        filename = "%s_%s.%s" % (
-            coverage.getCoverageId(),
-            datetime.now().strftime("%Y%m%d%H%M%S"),
-            EXT_MAPPING[mime_type]
-        )
-
+        
+        filename = self._get_output_filename(coverage, mime_type)
         
         if media_type is None:
             resp = self._get_default_response(dst_filename, mime_type, filename)
@@ -393,16 +395,7 @@
                     )
             else:
                 cov_desc_el = encoder.encodeCoverageDescription(coverage, True)
-            
-<<<<<<< HEAD
-            filename = "%s_%s.%s" % (
-                coverage.getCoverageId(),
-                datetime.now().strftime("%Y%m%d%H%M%S"),
-                self.EXT_MAPPING[mime_type]
-            )
-=======
->>>>>>> 296bb4e5
-            
+
             resp = self._get_multipart_response(
                 dst_filename, mime_type, DOMElementToXML(cov_desc_el), filename
             )
@@ -418,7 +411,6 @@
         
         return resp
     
-<<<<<<< HEAD
 
 
 class WCS20GetReferenceableCoverageNESTHandler(WCS20GetReferenceableCoverageBaseHandler):
@@ -427,21 +419,6 @@
         "application/x-netcdf": "netcdf",
         "application/x-hdf": "hdf" # Does not work with vanilla NEST 4B-1.1
     }
-=======
-    def _get_default_response(self, dst_filename, mime_type, filename):
-        f = open(dst_filename)
-        
-        resp = Response(
-            content_type = mime_type,
-            content = f.read(),
-            headers = {'Content-Disposition': "attachment; filename=\"%s\"" % filename},
-            status = 200
-        )
-        
-        f.close()
-        
-        return resp
->>>>>>> 296bb4e5
     
     EXT_MAPPING = {
         "image/tiff": "tif",
@@ -483,8 +460,10 @@
         # prepare response
         media_type = req.getParamValue("mediatype")
         
+        filename = self._get_output_filename(coverage, mime_type)
+
         if media_type is None:
-            resp = self._get_default_response(dst_filename, mime_type)
+            resp = self._get_default_response(dst_filename, mime_type, filename)
         elif media_type == "multipart/related" or media_type == "multipart/mixed":
             encoder = WCS20EOAPEncoder()
             
@@ -511,11 +490,6 @@
             
             cov_desc_el = encoder.encodeCoverageDescription(coverage, True)
             
-            filename = "%s_%s.%s" % (
-                coverage.getCoverageId(),
-                datetime.now().strftime("%Y%m%d%H%M%S"),
-                self.EXT_MAPPING[mime_type]
-            )
             
             resp = self._get_multipart_response(
                 dst_filename, mime_type, DOMElementToXML(cov_desc_el), filename
@@ -542,6 +516,20 @@
         "slices": {"xml_location": "/{http://www.opengis.net/wcs/2.0}DimensionSlice", "xml_type": "element[]"},
         "format": {"xml_location": "/{http://www.opengis.net/wcs/2.0}format", "xml_type": "string", "kvp_key": "format", "kvp_type": "string"},
         "mediatype": {"xml_location": "/{http://www.opengis.net/wcs/2.0}mediaType", "xml_type": "string", "kvp_key": "mediatype", "kvp_type": "string"}
+    }
+
+    FORMAT_MAPPING = {
+        "image/tiff": "GTiff",
+        "image/jp2": "JPEG2000",
+        "application/x-netcdf": "NetCDF",
+        "application/x-hdf": "HDF4Image"
+    }
+    
+    EXT_MAPPING = {
+        "image/tiff": "tif",
+        "image/jp2": "jp2",
+        "application/x-netcdf": "nc",
+        "application/x-hdf": "hdf"
     }
     
     def createCoverages(self):
@@ -706,16 +694,16 @@
                 resp = resp.getProcessedResponse(DOMElementToXML(resp_xml))
                 dom.unlink()
         else: # coverage only
-            coverage = self.coverages[0]
-            mime_type = resp.getContentType()
-            
-            filename = "%s_%s.%s" % (
-                coverage.getCoverageId(),
-                datetime.now().strftime("%Y%m%d%H%M%S"),
-                EXT_MAPPING[mime_type]
-            )
-            
-            resp.headers.update({'Content-Disposition': "attachment; filename=\"%s\"" % filename})
+            coverage = self.coverages[0] 
+            mime_type = resp.getContentType() 
+
+            filename = "%s_%s.%s" % ( 
+                coverage.getCoverageId(), 
+                datetime.now().strftime("%Y%m%d%H%M%S"), 
+                self.EXT_MAPPING[mime_type] 
+            ) 
+
+            resp.headers.update({'Content-Disposition': "attachment; filename=\"%s\"" % filename}) 
 
         return resp
 
