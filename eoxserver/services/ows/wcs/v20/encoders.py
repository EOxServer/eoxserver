--- conflicted
+++ resolved
@@ -81,13 +81,8 @@
                     OWS("Profile", "http://www.opengis.net/spec/GMLCOV_geotiff-coverages/1.0/conf/geotiff-coverage"),
                     OWS("Profile", "http://www.opengis.net/spec/WCS_geotiff-coverages/1.0/conf/geotiff-coverage"),
                     OWS("Profile", "http://www.opengis.net/spec/WCS_service-model_crs-predefined/1.0/conf/crs-predefined"),
-<<<<<<< HEAD
-                    OWS("Profile", "http://www.opengis.net/spec/WCS_service-model_scaling+interpolation/1.0/conf/scaling+interpolation"),
+                    OWS("Profile", "http://www.opengis.net/spec/WCS_service-extension_interpolation/1.0/conf/interpolation"),
                     OWS("Profile", "http://www.opengis.net/spec/WCS_service-extension_range-subsetting/1.0/conf/record-subsetting"),
-=======
-                    OWS("Profile", "http://www.opengis.net/spec/WCS_service-extension_interpolation/1.0/conf/interpolation"),
-                    OWS("Profile", "http://www.opengis.net/spec/WCS_service-model_band-subsetting/1.0/conf/band-subsetting"),
->>>>>>> e5bd0cf9
                     OWS("Fees", conf.fees),
                     OWS("AccessConstraints", conf.access_constraints)
                 )
