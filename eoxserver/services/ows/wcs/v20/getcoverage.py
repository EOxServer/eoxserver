#-------------------------------------------------------------------------------
# $Id$
#
# Project: EOxServer <http://eoxserver.org>
# Authors: Fabian Schindler <fabian.schindler@eox.at>
#
#-------------------------------------------------------------------------------
# Copyright (C) 2013 EOX IT Services GmbH
#
# Permission is hereby granted, free of charge, to any person obtaining a copy
# of this software and associated documentation files (the "Software"), to deal
# in the Software without restriction, including without limitation the rights
# to use, copy, modify, merge, publish, distribute, sublicense, and/or sell 
# copies of the Software, and to permit persons to whom the Software is 
# furnished to do so, subject to the following conditions:
#
# The above copyright notice and this permission notice shall be included in all
# copies of this Software or works derived from this Software.
#
# THE SOFTWARE IS PROVIDED "AS IS", WITHOUT WARRANTY OF ANY KIND, EXPRESS OR
# IMPLIED, INCLUDING BUT NOT LIMITED TO THE WARRANTIES OF MERCHANTABILITY,
# FITNESS FOR A PARTICULAR PURPOSE AND NONINFRINGEMENT. IN NO EVENT SHALL THE
# AUTHORS OR COPYRIGHT HOLDERS BE LIABLE FOR ANY CLAIM, DAMAGES OR OTHER
# LIABILITY, WHETHER IN AN ACTION OF CONTRACT, TORT OR OTHERWISE, ARISING FROM,
# OUT OF OR IN CONNECTION WITH THE SOFTWARE OR THE USE OR OTHER DEALINGS IN
# THE SOFTWARE.
#-------------------------------------------------------------------------------


from eoxserver.core import Component, implements, ExtensionPoint
from eoxserver.core.decoders import xml, kvp, typelist
from eoxserver.services.subset import Subsets
from eoxserver.services.ows.interfaces import (
    ServiceHandlerInterface, GetServiceHandlerInterface, 
    PostServiceHandlerInterface
)
from eoxserver.services.ows.wcs.basehandlers import WCSGetCoverageHandlerBase
from eoxserver.services.ows.wcs.v20.util import (
    nsmap, parse_subset_kvp, parse_subset_xml, parse_size_kvp, 
    parse_resolution_kvp, parse_interpolation
)
from eoxserver.services.ows.wcs.v20.parameters import WCS20CoverageRenderParams
from eoxserver.services.ows.wcs.interfaces import EncodingExtensionInterface


class WCS20GetCoverageHandler(WCSGetCoverageHandlerBase, Component):
    implements(ServiceHandlerInterface)
    implements(GetServiceHandlerInterface)
    implements(PostServiceHandlerInterface)

    encoding_extensions = ExtensionPoint(EncodingExtensionInterface)

    versions = ("2.0.0", "2.0.1")

    def get_decoder(self, request):
        if request.method == "GET":
            return WCS20GetCoverageKVPDecoder(request.GET)
        elif request.method == "POST":
            return WCS20GetCoverageXMLDecoder(request.body)

    def get_params(self, coverage, decoder, request):
<<<<<<< HEAD
        subsets = Subsets(decoder.subsets, crs=decoder.subsettingcrs)
=======
        encoding_params = None
        for encoding_extension in self.encoding_extensions:
            if encoding_extension.supports(decoder.format, {}):
                encoding_params = encoding_extension.get_encoding_params(
                    request
                )

>>>>>>> 0c493b69
        return WCS20CoverageRenderParams(
            coverage, subsets, decoder.sizes, decoder.resolutions,
            decoder.rangesubset, decoder.format, decoder.outputcrs, 
            decoder.mediatype, decoder.interpolation, decoder.mask, 
            encoding_params or {}, request
        )


class WCS20GetCoverageKVPDecoder(kvp.Decoder):
    coverage_id = kvp.Parameter("coverageid", num=1)
    subsets     = kvp.Parameter("subset", type=parse_subset_kvp, num="*")
    sizes       = kvp.Parameter("size", type=parse_size_kvp, num="*")
    resolutions = kvp.Parameter("resolution", type=parse_resolution_kvp, num="*")
    rangesubset = kvp.Parameter("rangesubset", type=typelist(str, ","), num="?")
    format      = kvp.Parameter("format", num="?")
    subsettingcrs = kvp.Parameter("subsettingcrs", num="?")
    outputcrs   = kvp.Parameter("outputcrs", num="?")
    mediatype   = kvp.Parameter("mediatype", num="?")
    interpolation = kvp.Parameter("interpolation", type=parse_interpolation, num="?")

    mask = None


class WCS20GetCoverageXMLDecoder(xml.Decoder):
    coverage_id = xml.Parameter("wcs:CoverageId/text()", num=1, locator="coverageid")
    subsets     = xml.Parameter("wcs:DimensionTrim", type=parse_subset_xml, num="*")

    sizes       = xml.Parameter("TODO", type=parse_size_kvp, num="*")
    resolutions = xml.Parameter("TODO", type=parse_size_kvp, num="*")

    rangesubset = xml.Parameter("rangesubset", type=typelist(str, ","), num="?")

    format      = xml.Parameter("wcs:format/text()", num="?", locator="format")
    subsettingcrs = xml.Parameter("wcs:Extension/crs:subsettingCrs/text()", num="?", locator="subsettingcrs")
    outputcrs   = xml.Parameter("wcs:Extension/crs:outputCrs/text()", num="?", locator="outputcrs")
    mediatype   = xml.Parameter("wcs:mediaType/text()", num="?", locator="mediatype")
    
    # only allow global interpolation right now.
    interpolation = xml.Parameter("wcs:Extension/int:Interpolation/int:globalInterpolation/text()", type=parse_interpolation, num="?", locator="interpolation")
    
    mask = None

    namespaces = nsmap
<|MERGE_RESOLUTION|>--- conflicted
+++ resolved
@@ -59,9 +59,7 @@
             return WCS20GetCoverageXMLDecoder(request.body)
 
     def get_params(self, coverage, decoder, request):
-<<<<<<< HEAD
         subsets = Subsets(decoder.subsets, crs=decoder.subsettingcrs)
-=======
         encoding_params = None
         for encoding_extension in self.encoding_extensions:
             if encoding_extension.supports(decoder.format, {}):
@@ -69,7 +67,6 @@
                     request
                 )
 
->>>>>>> 0c493b69
         return WCS20CoverageRenderParams(
             coverage, subsets, decoder.sizes, decoder.resolutions,
             decoder.rangesubset, decoder.format, decoder.outputcrs, 
