--- conflicted
+++ resolved
@@ -37,7 +37,8 @@
 
 CODES_404 = (
     "NoSuchCoverage", "NoSuchDatasetSeriesOrCoverage", "InvalidAxisLabel", 
-    "InvalidSubsetting", "InterpolationMethodNotSupported"
+    "InvalidSubsetting", "InterpolationMethodNotSupported", "NoSuchField", 
+    "InvalidFieldSequence"
 )
 
 class WCS20ExceptionHandler(Component):
@@ -61,13 +62,7 @@
             else:
                 code = "InvalidRequest"
 
-<<<<<<< HEAD
-        if code in ("NoSuchCoverage", "NoSuchDatasetSeriesOrCoverage", 
-                    "InvalidAxisLabel", "InvalidSubsetting", "NoSuchField", 
-                    "InvalidFieldSequence"):
-=======
         if code in CODES_404:
->>>>>>> e5bd0cf9
             status = 404
         elif code in ("OperationNotSupported", "OptionNotSupported"):
             status = 501
