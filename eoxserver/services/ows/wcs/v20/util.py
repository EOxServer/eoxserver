#-------------------------------------------------------------------------------
# $Id$
#
# Project: EOxServer <http://eoxserver.org>
# Authors: Fabian Schindler <fabian.schindler@eox.at>
#
#-------------------------------------------------------------------------------
# Copyright (C) 2013 EOX IT Services GmbH
#
# Permission is hereby granted, free of charge, to any person obtaining a copy
# of this software and associated documentation files (the "Software"), to deal
# in the Software without restriction, including without limitation the rights
# to use, copy, modify, merge, publish, distribute, sublicense, and/or sell 
# copies of the Software, and to permit persons to whom the Software is 
# furnished to do so, subject to the following conditions:
#
# The above copyright notice and this permission notice shall be included in all
# copies of this Software or works derived from this Software.
#
# THE SOFTWARE IS PROVIDED "AS IS", WITHOUT WARRANTY OF ANY KIND, EXPRESS OR
# IMPLIED, INCLUDING BUT NOT LIMITED TO THE WARRANTIES OF MERCHANTABILITY,
# FITNESS FOR A PARTICULAR PURPOSE AND NONINFRINGEMENT. IN NO EVENT SHALL THE
# AUTHORS OR COPYRIGHT HOLDERS BE LIABLE FOR ANY CLAIM, DAMAGES OR OTHER
# LIABILITY, WHETHER IN AN ACTION OF CONTRACT, TORT OR OTHERWISE, ARISING FROM,
# OUT OF OR IN CONNECTION WITH THE SOFTWARE OR THE USE OR OTHER DEALINGS IN
# THE SOFTWARE.
#-------------------------------------------------------------------------------


import re
from datetime import datetime

from lxml.builder import ElementMaker

from eoxserver.core.util.xmltools import NameSpace, NameSpaceMap, ns_xsi
from eoxserver.core.util.timetools import parse_iso8601
from eoxserver.services.subset import Trim, Slice, is_temporal
from eoxserver.services.gml.v32.encoders import (
    ns_gml, ns_gmlcov, ns_om, ns_eop, GML, GMLCOV, OM, EOP
)
from eoxserver.services.ows.common.v20.encoders import ns_xlink, ns_ows, OWS
from eoxserver.services.exceptions import (
<<<<<<< HEAD
    InvalidSubsettingException, InvalidAxisLabelException, 
    NoSuchFieldException, InvalidFieldSequenceException
=======
    InvalidSubsettingException, InvalidAxisLabelException,
    InterpolationMethodNotSupportedException
>>>>>>> e5bd0cf9
)


# namespace declarations
ns_ogc = NameSpace("http://www.opengis.net/ogc", "ogc")
ns_wcs = NameSpace("http://www.opengis.net/wcs/2.0", "wcs")
<<<<<<< HEAD
ns_crs = NameSpace("http://www.opengis.net/wcs/service-extension/crs/1.0", "crs")
ns_rsub = NameSpace("http://www.opengis.net/wcs/range-subsetting/1.0", "rsub")
=======
ns_crs = NameSpace("http://www.opengis.net/wcs/crs/1.0", "crs")
>>>>>>> e5bd0cf9
ns_eowcs = NameSpace("http://www.opengis.net/wcseo/1.0", "wcseo", "http://schemas.opengis.net/wcseo/1.0/wcsEOAll.xsd")
ns_swe = NameSpace("http://www.opengis.net/swe/2.0", "swe")
ns_int = NameSpace("http://www.opengis.net/wcs/interpolation/1.0", "int")

# namespace map
nsmap = NameSpaceMap(
<<<<<<< HEAD
    ns_xlink, ns_ogc, ns_ows, ns_gml, ns_gmlcov, ns_wcs, ns_crs, ns_rsub, 
    ns_eowcs, ns_om, ns_eop, ns_swe
=======
    ns_xlink, ns_ogc, ns_ows, ns_gml, ns_gmlcov, ns_wcs, ns_crs, ns_eowcs,
    ns_om, ns_eop, ns_swe, ns_int
>>>>>>> e5bd0cf9
)

# Element factories

WCS = ElementMaker(namespace=ns_wcs.uri, nsmap=nsmap)
CRS = ElementMaker(namespace=ns_crs.uri, nsmap=nsmap)
EOWCS = ElementMaker(namespace=ns_eowcs.uri, nsmap=nsmap)
SWE = ElementMaker(namespace=ns_swe.uri, nsmap=nsmap)
INT = ElementMaker(namespace=ns_int.uri, nsmap=nsmap) 


subset_re = re.compile(r'(\w+)\(([^,]*)(,([^)]*))?\)')
size_re = re.compile(r'(\w+)\(([^)]*)\)')
resolution_re = re.compile(r'(\w+)\(([^)]*)\)')


class Size(object):
    def __init__(self, axis, value):
        self.axis = axis
        self.value = int(value)


class Resolution(object):
    def __init__(self, axis, value):
        self.axis = axis
        self.value = float(value)


class RangeSubset(list):

    def get_band_indices(self, range_type, offset=0):
        current_idx = -1
        all_bands = range_type.cached_bands[:]
        
        for subset in self:
            if isinstance(subset, basestring):
                # slice, i.e single band
                start = stop = subset

            else:
                start, stop = subset

            start_idx = self._find(all_bands, start)
            if start != stop:
                stop_idx = self._find(all_bands, stop)
                if stop_idx <= start_idx:
                    raise IllegalFieldSequenceException(
                        "Invalid interval '%s:%s'." % (start, stop), start
                    )

                # expand interval to indices
                for i in range(start_idx, stop_idx+1):
                    yield i + offset

            else: 
                # return the item
                yield start_idx + offset


    def _find(self, all_bands, name):
        for i, band in enumerate(all_bands):
            if band.name == name or band.identifier == name:
                return i
        raise NoSuchFieldException("Field '%s' does not exist." % name, name)



class SectionsMixIn(object):
    """ Mix-in for request decoders that use sections.
    """

    def section_included(self, *sections):
        """ See if one of the sections is requested.
        """
        if not self.sections:
            return True

        requested_sections = map(lambda s: s.lower(), self.sections)

        for section in map(lambda s: s.lower(), sections):
            section = section.lower()
            if "all" in requested_sections or section in requested_sections:
                return True

        return False



def parse_subset_kvp(string):
    """ Parse one subset from the WCS 2.0 KVP notation.
    """

    try:

        match = subset_re.match(string)
        if not match:
            raise Exception("Could not parse input subset string.")

        axis = match.group(1)
        parser = get_parser_for_axis(axis)
        
        if match.group(4) is not None:
            return Trim(
                axis, parser(match.group(2)), parser(match.group(4))
            )
        else:
            return Slice(axis, parser(match.group(2)))
    except InvalidAxisLabelException:
        raise
    except Exception, e:
        raise InvalidSubsettingException(str(e))


def parse_size_kvp(string):
    """ Parses a size from the given string.
    """

    match = size_re.match(string)
    if not match:
        raise ValueError("Invalid size parameter given.")

    return Size(match.group(1), match.group(2))


def parse_resolution_kvp(string):
    """ Parses a resolution from the given string.
    """

    match = resolution_re.match(string)
    if not match:
        raise ValueError("Invalid resolution parameter given.")

    return Resolution(match.group(1), match.group(2))


def parse_range_subset_kvp(string):
    """ Parse a rangesubset structure from the WCS 2.0 KVP notation.
    """

    rangesubset = RangeSubset()
    for item in string.split(","):
        if ":" in item:
            rangesubset.append(item.split(":"))
        else:
            rangesubset.append(item)

    return rangesubset


def parse_subset_xml(elem):
    """ Parse one subset from the WCS 2.0 XML notation. Expects an lxml.etree
        Element as parameter.
    """

    try:
        dimension = elem.findtext(ns_wcs("Dimension"))
        parser = get_parser_for_axis(dimension)
        if elem.tag == ns_wcs("DimensionTrim"):
            return Trim(
                dimension,
                parser(elem.findtext(ns_wcs("TrimLow"))),
                parser(elem.findtext(ns_wcs("TrimHigh")))
            )
        elif elem.tag == ns_wcs("DimensionSlice"):
            return Slice(
                dimension,
                parser(elem.findtext(ns_wcs("SlicePoint")))
            )
    except Exception, e:
        raise InvalidSubsettingException(str(e))


<<<<<<< HEAD
def parse_range_subset_xml(elem):
    """ Parse a rangesubset structure from the WCS 2.0 XML notation.
    """

    rangesubset = RangeSubset()

    for child in elem:
        item = child[0]
        if item.tag == ns_rsub("RangeComponent"):
            rangesubset.append(item.text)
        elif item.tag == ns_rsub("RangeInterval"):
            rangesubset.append((
                item.findtext(ns_rsub("startComponent")),
                item.findtext(ns_rsub("endComponent"))
            ))
    
    return rangesubset
=======
SUPPORTED_INTERPOLATIONS = (
    "average", "nearest-neighbour", "bilinear", "cubic", "cubic-spline", 
    "lanczos", "mode"
)

def parse_interpolation(raw):
    """ Returns a unified string denoting the interpolation method used.
    """
    if raw.startswith("http://www.opengis.net/def/interpolation/OGC/1/"):
        raw = raw[len("http://www.opengis.net/def/interpolation/OGC/1/"):]
        value = raw.lower()
    else:
        value = raw.lower()

    if value not in SUPPORTED_INTERPOLATIONS:
        raise InterpolationMethodNotSupportedException(
            "Interpolation method '%s' is not supported." % raw
        )
    return value
>>>>>>> e5bd0cf9


def float_or_star(value):
    """ Parses a string value that is either a floating point value or the '*'
        character. Raises a `ValueError` if no float could be parsed.
    """

    if value == "*":
        return None
    return float(value)


def parse_quoted_temporal(value):
    """ Parses a quoted temporal value.
    """

    if value == "*":
        return None

    if not value[0] == '"' and not value[-1] == '"':
        raise ValueError("Temporal value needs to be quoted with double quotes.")

    return parse_iso8601(value[1:-1])


def get_parser_for_axis(axis):
    """ Returns the correct parsing function for the given axis.
    """

    if is_temporal(axis):
        return parse_quoted_temporal
    else:
        return float_or_star<|MERGE_RESOLUTION|>--- conflicted
+++ resolved
@@ -40,38 +40,25 @@
 )
 from eoxserver.services.ows.common.v20.encoders import ns_xlink, ns_ows, OWS
 from eoxserver.services.exceptions import (
-<<<<<<< HEAD
     InvalidSubsettingException, InvalidAxisLabelException, 
-    NoSuchFieldException, InvalidFieldSequenceException
-=======
-    InvalidSubsettingException, InvalidAxisLabelException,
+    NoSuchFieldException, InvalidFieldSequenceException,
     InterpolationMethodNotSupportedException
->>>>>>> e5bd0cf9
 )
 
 
 # namespace declarations
 ns_ogc = NameSpace("http://www.opengis.net/ogc", "ogc")
 ns_wcs = NameSpace("http://www.opengis.net/wcs/2.0", "wcs")
-<<<<<<< HEAD
-ns_crs = NameSpace("http://www.opengis.net/wcs/service-extension/crs/1.0", "crs")
+ns_crs = NameSpace("http://www.opengis.net/wcs/crs/1.0", "crs")
 ns_rsub = NameSpace("http://www.opengis.net/wcs/range-subsetting/1.0", "rsub")
-=======
-ns_crs = NameSpace("http://www.opengis.net/wcs/crs/1.0", "crs")
->>>>>>> e5bd0cf9
 ns_eowcs = NameSpace("http://www.opengis.net/wcseo/1.0", "wcseo", "http://schemas.opengis.net/wcseo/1.0/wcsEOAll.xsd")
 ns_swe = NameSpace("http://www.opengis.net/swe/2.0", "swe")
 ns_int = NameSpace("http://www.opengis.net/wcs/interpolation/1.0", "int")
 
 # namespace map
 nsmap = NameSpaceMap(
-<<<<<<< HEAD
     ns_xlink, ns_ogc, ns_ows, ns_gml, ns_gmlcov, ns_wcs, ns_crs, ns_rsub, 
-    ns_eowcs, ns_om, ns_eop, ns_swe
-=======
-    ns_xlink, ns_ogc, ns_ows, ns_gml, ns_gmlcov, ns_wcs, ns_crs, ns_eowcs,
-    ns_om, ns_eop, ns_swe, ns_int
->>>>>>> e5bd0cf9
+    ns_eowcs, ns_om, ns_eop, ns_swe, ns_int
 )
 
 # Element factories
@@ -244,7 +231,27 @@
         raise InvalidSubsettingException(str(e))
 
 
-<<<<<<< HEAD
+SUPPORTED_INTERPOLATIONS = (
+    "average", "nearest-neighbour", "bilinear", "cubic", "cubic-spline", 
+    "lanczos", "mode"
+)
+
+def parse_interpolation(raw):
+    """ Returns a unified string denoting the interpolation method used.
+    """
+    if raw.startswith("http://www.opengis.net/def/interpolation/OGC/1/"):
+        raw = raw[len("http://www.opengis.net/def/interpolation/OGC/1/"):]
+        value = raw.lower()
+    else:
+        value = raw.lower()
+
+    if value not in SUPPORTED_INTERPOLATIONS:
+        raise InterpolationMethodNotSupportedException(
+            "Interpolation method '%s' is not supported." % raw
+        )
+    return value
+
+
 def parse_range_subset_xml(elem):
     """ Parse a rangesubset structure from the WCS 2.0 XML notation.
     """
@@ -262,27 +269,6 @@
             ))
     
     return rangesubset
-=======
-SUPPORTED_INTERPOLATIONS = (
-    "average", "nearest-neighbour", "bilinear", "cubic", "cubic-spline", 
-    "lanczos", "mode"
-)
-
-def parse_interpolation(raw):
-    """ Returns a unified string denoting the interpolation method used.
-    """
-    if raw.startswith("http://www.opengis.net/def/interpolation/OGC/1/"):
-        raw = raw[len("http://www.opengis.net/def/interpolation/OGC/1/"):]
-        value = raw.lower()
-    else:
-        value = raw.lower()
-
-    if value not in SUPPORTED_INTERPOLATIONS:
-        raise InterpolationMethodNotSupportedException(
-            "Interpolation method '%s' is not supported." % raw
-        )
-    return value
->>>>>>> e5bd0cf9
 
 
 def float_or_star(value):
