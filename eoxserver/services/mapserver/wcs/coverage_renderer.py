--- conflicted
+++ resolved
@@ -55,9 +55,8 @@
 )
 
 
-<<<<<<< HEAD
 logger = logging.getLogger(__name__)
-=======
+
 INTERPOLATION_TRANS = {
     "nearest-neighbour": "NEAREST",
     "linear": "BILINEAR",
@@ -65,7 +64,6 @@
     "cubic": "BICUBIC",
     "average": "AVERAGE"
 }
->>>>>>> 0cf5e19f
 
 
 class RectifiedCoverageMapServerRenderer(BaseRenderer):
