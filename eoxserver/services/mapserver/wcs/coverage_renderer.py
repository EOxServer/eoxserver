--- conflicted
+++ resolved
@@ -43,6 +43,7 @@
 from eoxserver.services.mapserver.interfaces import (
     ConnectorInterface, LayerFactoryInterface
 )
+from eoxserver.services.subset import Subsets
 from eoxserver.services.mapserver.wcs.base_renderer import (
     BaseRenderer, is_format_supported
 )
@@ -166,9 +167,7 @@
         try:
             connector.connect(coverage, data_items, layer)
             # create request object and dispatch it against the map
-<<<<<<< HEAD
-            request = ms.create_request(params)
-
+            request = ms.create_request(self.translate_params(params))
             rangesubset = getattr(params, "rangesubset", None)
             if rangesubset:
                 request.setParameter(
@@ -178,10 +177,6 @@
                     )
                 )
 
-=======
-
-            request = ms.create_request(self.translate_params(params))
->>>>>>> e5bd0cf9
             request.setParameter("format", mime_type)
             raw_result = ms.dispatch(map_, request)
 
