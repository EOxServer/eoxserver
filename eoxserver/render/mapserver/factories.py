# ------------------------------------------------------------------------------
#
# Project: EOxServer <http://eoxserver.org>
# Authors: Fabian Schindler <fabian.schindler@eox.at>
#
# ------------------------------------------------------------------------------
# Copyright (C) 2017 EOX IT Services GmbH
#
# Permission is hereby granted, free of charge, to any person obtaining a copy
# of this software and associated documentation files (the "Software"), to deal
# in the Software without restriction, including without limitation the rights
# to use, copy, modify, merge, publish, distribute, sublicense, and/or sell
# copies of the Software, and to permit persons to whom the Software is
# furnished to do so, subject to the following conditions:
#
# The above copyright notice and this permission notice shall be included in
# all copies of this Software or works derived from this Software.
#
# THE SOFTWARE IS PROVIDED "AS IS", WITHOUT WARRANTY OF ANY KIND, EXPRESS OR
# IMPLIED, INCLUDING BUT NOT LIMITED TO THE WARRANTIES OF MERCHANTABILITY,
# FITNESS FOR A PARTICULAR PURPOSE AND NONINFRINGEMENT. IN NO EVENT SHALL THE
# AUTHORS OR COPYRIGHT HOLDERS BE LIABLE FOR ANY CLAIM, DAMAGES OR OTHER
# LIABILITY, WHETHER IN AN ACTION OF CONTRACT, TORT OR OTHERWISE, ARISING FROM,
# OUT OF OR IN CONNECTION WITH THE SOFTWARE OR THE USE OR OTHER DEALINGS IN
# THE SOFTWARE.
# ------------------------------------------------------------------------------

from os.path import join
from uuid import uuid4
try:
    from itertools import izip_longest
except ImportError:
    from itertools import zip_longest as izip_longest

from django.conf import settings
from django.utils.module_loading import import_string

from eoxserver.core.util.iteratortools import pairwise_iterative
from eoxserver.contrib import mapserver as ms
from eoxserver.contrib import vsi, vrt, gdal, osr
from eoxserver.render.browse.objects import (
    Browse, GeneratedBrowse, BROWSE_MODE_GRAYSCALE
)
from eoxserver.render.browse.generate import (
    generate_browse, FilenameGenerator
)
from eoxserver.render.map.objects import (
    CoverageLayer, CoveragesLayer, MosaicLayer, OutlinedCoveragesLayer,
    BrowseLayer, OutlinedBrowseLayer,
    MaskLayer, MaskedBrowseLayer, OutlinesLayer
)
from eoxserver.render.mapserver.config import (
    DEFAULT_EOXS_MAPSERVER_LAYER_FACTORIES,
)
from eoxserver.render.colors import BASE_COLORS, COLOR_SCALES, OFFSITE_COLORS
from eoxserver.resources.coverages import crss
from eoxserver.resources.coverages.dateline import (
    extent_crosses_dateline, wrap_extent_around_dateline
)
from eoxserver.processing.gdal import reftools

import logging
logger = logging.getLogger(__name__)


class BaseMapServerLayerFactory(object):
    handled_layer_types = []

    @classmethod
    def supports(self, layer_type):
        return layer_type in self.handled_layer_types

    def create(self, map_obj, layer):
        pass

    def destroy(self, map_obj, layer, data):
        pass


class CoverageLayerFactoryMixIn(object):
    """ Base class for factories dealing with coverages.
    """
    def get_fields(self, fields, bands, wavelengths):
        """ Get the field subset for the given bands/wavelengths selection
        """
        if bands:
            assert len(bands) in (1, 3, 4)
            try:
                fields = [
                    next(field for field in fields if field.identifier == band)
                    for band in bands
                ]
            except StopIteration:
                raise Exception('Invalid bands specified.')
        elif wavelengths:
            assert len(wavelengths) in (1, 3, 4)
            try:
                fields = [
                    next(
                        field
                        for field in fields if field.wavelength == wavelength
                    )
                    for wavelength in wavelengths
                ]
            except StopIteration:
                raise Exception('Invalid wavelengths specified.')
        else:
            # when fields is not 1 (single band grayscale), 3 (RGB) or 4 (RGBA)
            # then use the first band by default
            if len(fields) not in (1, 3, 4):
                return fields[:1]

        return fields

    def create_coverage_layer(self, map_obj, coverage, fields,
                              style=None, ranges=None):
        """ Creates a mapserver layer object for the given coverage
        """
        filename_generator = FilenameGenerator(
            '/vsimem/{uuid}.{extension}', 'vrt'
        )

        field_locations = [
            (field, coverage.get_location_for_field(field))
            for field in fields
        ]
        locations = [
            location
            for _, location in field_locations
        ]

        # TODO: apply subsets in time/elevation dims
        num_locations = len(set(locations))
        if num_locations == 1:
            if not coverage.grid.is_referenceable:
                location = field_locations[0][1]
                data = location.path
                ms.set_env(map_obj, location.env, True)
            else:
                vrt_path = filename_generator.generate()
                e = map_obj.extent
                resx = (e.maxx - e.minx) / map_obj.width
                resy = (e.maxy - e.miny) / map_obj.height

                wkt = osr.SpatialReference(map_obj.getProjection()).wkt

                # TODO: env?
                reftools.create_rectified_vrt(
                    field_locations[0][1].path, vrt_path,
                    order=1, max_error=10,
                    resolution=(resx, -resy), srid_or_wkt=wkt
                )
                data = vrt_path

        elif num_locations > 1:
            paths_set = set(
                field_location[1].path for field_location in field_locations
            )
            if len(paths_set) == 1:
                location = field_locations[0][1]
                data = location.path
                ms.set_env(map_obj, location.env, True)

            else:
                # TODO
                _build_vrt(coverage.size, field_locations)

        if not coverage.grid.is_referenceable:
            extent = coverage.extent
            sr = coverage.grid.spatial_reference
        else:
            map_extent = map_obj.extent
            extent = (
                map_extent.minx, map_extent.miny,
                map_extent.maxx, map_extent.maxy
            )
            sr = osr.SpatialReference(map_obj.getProjection())

        layer_objs = _create_raster_layer_objs(
            map_obj, extent, sr, data, filename_generator
        )

        for i, layer_obj in enumerate(layer_objs):
            layer_obj.name = '%s__%d' % (coverage.identifier, i)
            layer_obj.setProcessingKey("CLOSE_CONNECTION", "CLOSE")

        if num_locations == 1:
            for layer_obj in layer_objs:
                layer_obj.setProcessingKey("BANDS", ",".join([
                    str(coverage.get_band_index_for_field(field))
                    for field in fields
                ]))
        elif num_locations > 1:
            for layer_obj in layer_objs:
                if len(field_locations) == 3:
                    layer_obj.setProcessingKey("BANDS", "1,2,3")
                else:
                    layer_obj.setProcessingKey("BANDS", "1")

        # make a color-scaled layer
        if len(fields) == 1:
            field = fields[0]
            if ranges:
                range_ = ranges[0]
            else:
                range_ = _get_range(field)

            for layer_obj in layer_objs:
                _create_raster_style(
                    style or "blackwhite", layer_obj, range_[0], range_[1], [
                        nil_value[0] for nil_value in field.nil_values
                    ]
                )
        elif len(fields) in (3, 4):
            for i, field in enumerate(fields, start=1):
                if ranges:
                    if len(ranges) == 1:
                        range_ = ranges[0]
                    else:
                        range_ = ranges[i - 1]
                else:
                    range_ = _get_range(field)

                for layer_obj in layer_objs:
                    layer_obj.setProcessingKey(
                        "SCALE_%d" % i,
                        "%s,%s" % range_
                    )
                    layer_obj.offsite = ms.colorObj(0, 0, 0)

        else:
            raise Exception("Too many bands specified")

        return filename_generator

    def destroy_coverage_layer(self, filename_generator):
        for filename in filename_generator.filenames:
            vsi.unlink(filename)


class CoverageLayerFactory(CoverageLayerFactoryMixIn,
                           BaseMapServerLayerFactory):
    handled_layer_types = [CoverageLayer, CoveragesLayer]

    def create(self, map_obj, layer):
        if isinstance(layer, CoverageLayer):
            coverages = [layer.coverage]
        else:
            coverages = layer.coverages

        coverage_layers = []
        for coverage in reversed(coverages):
            fields = self.get_fields(
                coverage.range_type, layer.bands, layer.wavelengths
            )
            coverage_layers.append(
                self.create_coverage_layer(
                    map_obj, coverage, fields, layer.style, layer.ranges
                )
            )

        return coverage_layers

    def destroy(self, map_obj, layer, data):
        for coverage_layer in data:
            self.destroy_coverage_layer(coverage_layer)


class OutlinedCoverageLayerFactory(CoverageLayerFactoryMixIn,
                                   BaseMapServerLayerFactory):
    handled_layer_types = [OutlinedCoveragesLayer]

    def create(self, map_obj, layer):
        coverages = layer.coverages
        style = layer.style

        raster_style = (
            style if style and style in COLOR_SCALES else "blackwhite"
        )
        vector_style = (
            style if style and style in BASE_COLORS else "red"
        )

        coverage_layers = []

        for coverage in reversed(coverages):
            fields = self.get_fields(
                coverage.range_type, layer.bands, layer.wavelengths
            )
            coverage_layers.append(
                self.create_coverage_layer(
                    map_obj, coverage, fields, raster_style, layer.ranges
                )
            )

            # create the outlines layer
            outlines_layer_obj = _create_polygon_layer(map_obj)
            shape_obj = ms.shapeObj.fromWKT(coverage.footprint.wkt)
            outlines_layer_obj.addFeature(shape_obj)

            class_obj = _create_geometry_class(vector_style, name='outlines')
            outlines_layer_obj.insertClass(class_obj)

        return coverage_layers

    def destroy(self, map_obj, layer, data):
        for coverage_layer in data:
            self.destroy_coverage_layer(coverage_layer)


class MosaicLayerFactory(CoverageLayerFactoryMixIn, BaseMapServerLayerFactory):
    handled_layer_types = [MosaicLayer]

    def create(self, map_obj, layer):
        mosaic = layer.mosaic
        fields = self.get_fields(
            mosaic.range_type, layer.bands, layer.wavelengths
        )
        return [
            self.create_coverage_layer(
                map_obj, coverage, fields, layer.style, layer.ranges
            )
            for coverage in reversed(layer.coverages)
        ]

    def destroy(self, map_obj, layer, data):
        for item in data:
            self.destroy_coverage_layer(item)

# TODO: combine BrowseLayerFactory with OutlinedBrowseLayerFactory, as they are
# very similar


class BrowseLayerMixIn(object):
    def make_browse_layer_generator(self, map_obj, browses, map_,
                                    filename_generator, group_name, ranges,
                                    style):
        for browse in browses:
            if isinstance(browse, GeneratedBrowse):
<<<<<<< HEAD
                reset_info = False
                creation_info = None
                if map_ is not None:
                    creation_info, filename_generator, reset_info = \
                        generate_browse(
                            browse.band_expressions,
                            browse.fields_and_coverages,
                            map_.width, map_.height,
                            map_.bbox,
                            map_.crs,
                            filename_generator
                        )
=======
                creation_info, filename_generator, reset_info = \
                    generate_browse(
                        browse.band_expressions,
                        browse.fields_and_coverages,
                        map_.width, map_.height,
                        map_.bbox,
                        map_.crs,
                        filename_generator,
                        browse.variables,
                    )
>>>>>>> efa79efb
                layer_objs = _create_raster_layer_objs(
                    map_obj, browse.extent, browse.spatial_reference,
                    creation_info.filename if creation_info else '',
                    filename_generator
                )

                for layer_obj in layer_objs:
                    if creation_info:
                        layer_obj.data = creation_info.filename
                        if creation_info.env:
                            ms.set_env(map_obj, creation_info.env, True)

                        if creation_info.bands:
                            layer_obj.setProcessingKey('BANDS', ','.join(
                                str(band) for band in creation_info.bands
                            ))

                    if reset_info:
                        sr = osr.SpatialReference(map_.crs)
                        extent = map_.bbox
                        layer_obj.setMetaData(
                            "wms_extent",
                            "%f %f %f %f" % extent
                        )
                        layer_obj.setExtent(*extent)

                        if sr.srid is not None:
                            short_epsg = "EPSG:%d" % sr.srid
                            layer_obj.setMetaData("ows_srs", short_epsg)
                            layer_obj.setMetaData("wms_srs", short_epsg)
                        layer_obj.setProjection(sr.proj)

                    if browse.mode == BROWSE_MODE_GRAYSCALE:
                        field = browse.field_list[0]
                        if ranges:
                            browse_range = ranges[0]
                        elif browse.ranges[0] != (None, None):
                            browse_range = browse.ranges[0]
                        else:
                            browse_range = _get_range(field)

                        for layer_obj in layer_objs:
                            _create_raster_style(
                                style or "blackwhite", layer_obj,
                                browse_range[0], browse_range[1],
                                browse.nodata_values
                            )

                    else:
                        browse_iter = enumerate(
                            zip(browse.field_list, browse.ranges), start=1
                        )
                        for i, (field, field_range) in browse_iter:
                            if ranges:
                                if len(ranges) == 1:
                                    range_ = ranges[0]
                                else:
                                    range_ = ranges[i - 1]
                            elif field_range != (None, None):
                                range_ = field_range
                            else:
                                range_ = _get_range(field)

                            for layer_obj in layer_objs:
                                layer_obj.setProcessingKey(
                                    "SCALE_%d" % i,
                                    "%s,%s" % tuple(range_)
                                )

            elif isinstance(browse, Browse):
                layer_objs = _create_raster_layer_objs(
                    map_obj, browse.extent, browse.spatial_reference,
                    browse.filename, filename_generator
                )
                for layer_obj in layer_objs:
                    layer_obj.data = browse.filename
                ms.set_env(map_obj, browse.env, True)
            elif browse is None:
                # TODO: figure out why and deal with it?
                continue
            else:
                raise TypeError(
                    'Type %s is not supported', type(browse).__name__
                )

            for layer_obj in layer_objs:
                layer_obj.group = group_name

            yield browse, layer_objs


class BrowseLayerFactory(CoverageLayerFactoryMixIn, BrowseLayerMixIn,
                         BaseMapServerLayerFactory):
    handled_layer_types = [BrowseLayer]

    def create(self, map_obj, layer):
        filename_generator = FilenameGenerator(
            '/vsimem/{uuid}.{extension}', 'vrt'
        )
        group_name = layer.name
        ranges = layer.ranges
        style = layer.style

        generator = self.make_browse_layer_generator(
            map_obj, reversed(layer.browses), layer.map, filename_generator,
            group_name, ranges, style
        )

        for _ in generator:
            pass

        return filename_generator

    def destroy(self, map_obj, layer, filename_generator):
        # cleanup temporary files
        for filename in filename_generator.filenames:
            vsi.unlink(filename)


class OutlinedBrowseLayerFactory(BrowseLayerMixIn, BaseMapServerLayerFactory):
    handled_layer_types = [OutlinedBrowseLayer]

    def create(self, map_obj, layer):
        filename_generator = FilenameGenerator('/vsimem/{uuid}.vrt')
        group_name = layer.name
        ranges = layer.ranges
        style = layer.style

        raster_style = (
            style if style and style in COLOR_SCALES else "blackwhite"
        )
        vector_style = (
            style if style and style in BASE_COLORS else "red"
        )

        generator = self.make_browse_layer_generator(
            map_obj, reversed(layer.browses), layer.map, filename_generator,
            group_name, ranges, raster_style
        )

        for browse, _ in generator:
            # create the outlines layer
            outlines_layer_obj = _create_polygon_layer(map_obj)
            shape_obj = ms.shapeObj.fromWKT(browse.footprint.wkt)
            outlines_layer_obj.addFeature(shape_obj)

            class_obj = _create_geometry_class(vector_style, name='outlines')
            outlines_layer_obj.insertClass(class_obj)

        return filename_generator

    def destroy(self, map_obj, layer, filename_generator):
        # cleanup temporary files
        for filename in filename_generator.filenames:
            vsi.unlink(filename)


class MaskLayerFactory(BaseMapServerLayerFactory):
    handled_layer_types = [MaskLayer]

    def create(self, map_obj, layer):
        layer_obj = _create_polygon_layer(map_obj)
        for mask in reversed(layer.masks):
            if mask.geometry:
                mask_geom = mask.geometry
            elif mask.filename:
                mask_geom = mask.load_geometry()
            else:
                continue

            shape_obj = ms.shapeObj.fromWKT(mask_geom.wkt)
            layer_obj.addFeature(shape_obj)

        layer_obj.insertClass(
            _create_geometry_class(layer.style or 'red', fill_opacity=1.0)
        )


class MaskedBrowseLayerFactory(BrowseLayerMixIn, BaseMapServerLayerFactory):
    handled_layer_types = [MaskedBrowseLayer]

    def create(self, map_obj, layer):
        filename_generator = FilenameGenerator('/vsimem/{uuid}.vrt')
        group_name = layer.name

        browses, masks = zip(*[
            [masked_browse.browse, masked_browse.mask]
            for masked_browse in reversed(layer.masked_browses)
        ]) if len(layer.masked_browses) > 0 else ([], [])

        generator = self.make_browse_layer_generator(
            map_obj, browses, layer.map, filename_generator,
            group_name, None, None
        )

        for browse_and_layer_objs, mask in zip(generator, masks):
            browse, browse_layer_objs = browse_and_layer_objs

            mask_name = 'mask__%d' % id(mask)

            # create mapserver layers for the mask
            mask_layer_obj = _create_polygon_layer(map_obj)
            mask_layer_obj.status = ms.MS_OFF
            mask_layer_obj.insertClass(
                _create_geometry_class("black", "white", fill_opacity=1.0)
            )

            if mask.geometry:
                mask_geom = mask.geometry
            elif mask.filename:
                mask_geom = mask.load_geometry()
            else:
                mask_geom = None

            # the current logic:
            # when dealing with validity masks:
            #  - when geometry is available, use it as a mask
            #  - when not, the browse shall be hidden
            # when dealing with 'normal' masks:
            #  - use footprint/image bounds and cutout geometry

            # TODO: currently it is assumed that all geometries
            # are in EPSG:4326 which is not necessarily the case.
            # Reprojection is required.

            outline = browse.footprint
            if mask_geom:
                if mask.validity:
                    outline = mask_geom
                else:
                    outline = outline - mask_geom
            elif mask.validity:
                outline = None

            if outline:
                shape_obj = ms.shapeObj.fromWKT(outline.wkt)
                mask_layer_obj.addFeature(shape_obj)

            mask_layer_obj.name = mask_name

            # set up the mapserver layers required for the browses
            for browse_layer_obj in browse_layer_objs:
                browse_layer_obj.mask = mask_name

        return filename_generator

    def destroy(self, map_obj, layer, filename_generator):
        # cleanup temporary files
        for filename in filename_generator.filenames:
            vsi.unlink(filename)


class OutlinesLayerFactory(BaseMapServerLayerFactory):
    handled_layer_types = [OutlinesLayer]

    def create(self, map_obj, layer):
        layer_obj = _create_polygon_layer(map_obj)
        footprint_masks = list(
            izip_longest(layer.footprints, layer.masks or [])
        )
        for footprint, mask in reversed(footprint_masks):
            if mask:
                if mask.geometry:
                    mask_geom = mask.geometry
                elif mask.filename:
                    mask_geom = mask.load_geometry()

                if mask.validity:
                    footprint = footprint.intersection(mask_geom)
                else:
                    footprint = footprint.difference(mask_geom)

            shape_obj = ms.shapeObj.fromWKT(footprint.wkt)
            layer_obj.addFeature(shape_obj)

        class_obj = _create_geometry_class(
            layer.style or 'red', fill_opacity=layer.fill,
            name='outlines',
        )
        layer_obj.insertClass(class_obj)


# ------------------------------------------------------------------------------
# utils
# ------------------------------------------------------------------------------


def _create_raster_layer_objs(map_obj, extent, sr, data, filename_generator,
                              resample=None):
    layer_obj = ms.layerObj(map_obj)
    layer_obj.type = ms.MS_LAYER_RASTER
    layer_obj.status = ms.MS_ON

    layer_obj.data = data

    layer_obj.offsite = ms.colorObj(0, 0, 0)

    if extent:
        layer_obj.setMetaData("wms_extent", "%f %f %f %f" % extent)
        layer_obj.setExtent(*extent)

        if sr.srid is not None:
            short_epsg = "EPSG:%d" % sr.srid
            layer_obj.setMetaData("ows_srs", short_epsg)
            layer_obj.setMetaData("wms_srs", short_epsg)

    layer_obj.setProjection(sr.proj)

    if resample:
        layer_obj.setProcessingKey('RESAMPLE', resample)

    if extent and sr.srid and extent_crosses_dateline(extent, sr.srid):
        wrapped_extent = wrap_extent_around_dateline(extent, sr.srid)

        wrapped_layer_obj = ms.layerObj(map_obj)
        wrapped_layer_obj.type = ms.MS_LAYER_RASTER
        wrapped_layer_obj.status = ms.MS_ON

        wrapped_data = filename_generator.generate()
        vrt.with_extent(data, wrapped_extent, wrapped_data)
        wrapped_layer_obj.data = wrapped_data

        wrapped_layer_obj.offsite = ms.colorObj(0, 0, 0)

        wrapped_layer_obj.setMetaData("ows_srs", short_epsg)
        wrapped_layer_obj.setMetaData("wms_srs", short_epsg)
        wrapped_layer_obj.setProjection(sr.proj)

        wrapped_layer_obj.setExtent(*wrapped_extent)
        wrapped_layer_obj.setMetaData(
            "wms_extent", "%f %f %f %f" % wrapped_extent
        )
        return [layer_obj, wrapped_layer_obj]
    else:
        return [layer_obj]


def _create_polygon_layer(map_obj):
    layer_obj = ms.layerObj(map_obj)
    layer_obj.type = ms.MS_LAYER_POLYGON
    layer_obj.status = ms.MS_ON

    layer_obj.offsite = ms.colorObj(0, 0, 0)

    srid = 4326
    layer_obj.setProjection(crss.asProj4Str(srid))
    layer_obj.setMetaData("ows_srs", crss.asShortCode(srid))
    layer_obj.setMetaData("wms_srs", crss.asShortCode(srid))

    layer_obj.dump = True

    return layer_obj


def _create_geometry_class(color_name, background_color_name=None,
                           fill_opacity=None, name=None):
    cls_obj = ms.classObj()
    if name is not None:
        cls_obj.name = name
    outline_style_obj = ms.styleObj()

    try:
        color = ms.colorObj(*BASE_COLORS[color_name])
    except KeyError:
        raise  # TODO

    outline_style_obj.outlinecolor = color
    cls_obj.insertStyle(outline_style_obj)

    if fill_opacity is not None:
        fill_style_obj = ms.styleObj()
        fill_style_obj.color = ms.colorObj(
            color.red, color.green, color.blue, int(255 * fill_opacity)
        )
        cls_obj.insertStyle(fill_style_obj)

    if background_color_name:
        outline_style_obj.backgroundcolor = ms.colorObj(
            *BASE_COLORS[background_color_name]
        )

    cls_obj.group = color_name
    return cls_obj


def _build_vrt(size, field_locations):
    path = join("/vsimem", uuid4().hex)
    size_x, size_y = size[:2]

    vrt_builder = vrt.VRTBuilder(size_x, size_y, vrt_filename=path)

    current = 1
    for field, location in field_locations:
        start = location.start_field
        end = location.end_field
        num = end - start + 1
        dst_band_indices = range(current, current + num)
        src_band_indices = range(1, num + 1)

        current += num

        for src_index, dst_index in zip(src_band_indices, dst_band_indices):
            vrt_builder.add_band(field.data_type)
            vrt_builder.add_simple_source(
                dst_index, location.path, src_index
            )

    del vrt_builder

    return path


def _create_raster_style(name, layer, minvalue=0, maxvalue=255,
                         nil_values=None):
    colors = COLOR_SCALES[name]

    if nil_values and all(v is not None for v in nil_values):
        nil_values = [float(nil_value) for nil_value in nil_values]
    else:
        nil_values = []

    if nil_values:
        offsite = ms.colorObj(*OFFSITE_COLORS.get(name, (0, 0, 0)))
        layer.offsite = offsite

        for nil_value in nil_values:
            cls = ms.classObj()
            cls.setExpression("([pixel] = %s)" % nil_value)
            cls.group = name

            style = ms.styleObj()
            style.color = offsite
            style.opacity = 0
            cls.insertStyle(style)
            layer.insertClass(cls)

    low_nil_values = [
        nil_value for nil_value in nil_values
        if nil_value <= minvalue
    ]
    high_nil_values = [
        nil_value for nil_value in nil_values
        if nil_value >= maxvalue
    ]

    # Create style for values below range, but make sure to not collide
    # with nil-values
    if low_nil_values:
        low_nil = max(low_nil_values)
        cls = ms.classObj()
        cls.setExpression(
            "([pixel] < %s AND [pixel] > %s)" % (minvalue, low_nil)
        )
        cls.group = name
        style = ms.styleObj()
        style.color = ms.colorObj(*colors[0][1])
        cls.insertStyle(style)
        layer.insertClass(cls)
    else:
        cls = ms.classObj()
        cls.setExpression("([pixel] <= %s)" % (minvalue))
        cls.group = name
        style = ms.styleObj()
        style.color = ms.colorObj(*colors[0][1])
        cls.insertStyle(style)
        layer.insertClass(cls)

    interval = (maxvalue - minvalue)
    for prev_item, next_item in pairwise_iterative(colors):
        prev_perc, prev_color = prev_item
        next_perc, next_color = next_item

        cls = ms.classObj()
        cls.setExpression("([pixel] > %s AND [pixel] < %s)" % (
            (minvalue + prev_perc * interval),
            (minvalue + next_perc * interval)
        ))
        cls.group = name
        cls.name = "%s - %s" % (
            (minvalue + prev_perc * interval),
            (minvalue + next_perc * interval))

        style = ms.styleObj()
        style.mincolor = ms.colorObj(*prev_color)
        style.maxcolor = ms.colorObj(*next_color)
        style.minvalue = minvalue + prev_perc * interval
        style.maxvalue = minvalue + next_perc * interval
        style.rangeitem = ""
        cls.insertStyle(style)
        layer.insertClass(cls)

    # Create style for values above range, but make sure to not collide with
    # nil-values
    if high_nil_values:
        high_nil = min(high_nil_values)
        cls = ms.classObj()
        cls.setExpression(
            "([pixel] > %s AND [pixel] < %s)" % (maxvalue, high_nil)
        )
        cls.group = name
        style = ms.styleObj()
        style.color = ms.colorObj(*colors[0][1])
        cls.insertStyle(style)
        layer.insertClass(cls)
    else:
        cls = ms.classObj()
        cls.setExpression("([pixel] > %s)" % (maxvalue))
        cls.group = name
        style = ms.styleObj()
        style.color = ms.colorObj(*colors[-1][1])
        cls.insertStyle(style)
        layer.insertClass(cls)


def _get_range(field, range_=None):
    """ Gets the numeric range of a field
    """
    if range_:
        return tuple(range_)
    elif len(field.allowed_values) == 1:
        return field.allowed_values[0]
    elif field.data_type_range:
        return field.data_type_range
    return gdal.GDT_NUMERIC_LIMITS.get(field.data_type) or (0, 255)

# ------------------------------------------------------------------------------
# Layer factories
# ------------------------------------------------------------------------------


LAYER_FACTORIES = None


def _setup_factories():
    global LAYER_FACTORIES

    specifiers = getattr(
        settings, 'EOXS_MAPSERVER_LAYER_FACTORIES',
        DEFAULT_EOXS_MAPSERVER_LAYER_FACTORIES
    )
    LAYER_FACTORIES = [
        import_string(specifier)
        for specifier in specifiers
    ]


def get_layer_factories():
    if LAYER_FACTORIES is None:
        _setup_factories()
    return LAYER_FACTORIES<|MERGE_RESOLUTION|>--- conflicted
+++ resolved
@@ -337,20 +337,6 @@
                                     style):
         for browse in browses:
             if isinstance(browse, GeneratedBrowse):
-<<<<<<< HEAD
-                reset_info = False
-                creation_info = None
-                if map_ is not None:
-                    creation_info, filename_generator, reset_info = \
-                        generate_browse(
-                            browse.band_expressions,
-                            browse.fields_and_coverages,
-                            map_.width, map_.height,
-                            map_.bbox,
-                            map_.crs,
-                            filename_generator
-                        )
-=======
                 creation_info, filename_generator, reset_info = \
                     generate_browse(
                         browse.band_expressions,
@@ -361,7 +347,6 @@
                         filename_generator,
                         browse.variables,
                     )
->>>>>>> efa79efb
                 layer_objs = _create_raster_layer_objs(
                     map_obj, browse.extent, browse.spatial_reference,
                     creation_info.filename if creation_info else '',
