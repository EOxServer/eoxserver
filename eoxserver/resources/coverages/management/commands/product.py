# ------------------------------------------------------------------------------
#
# Project: EOxServer <http://eoxserver.org>
# Authors: Fabian Schindler <fabian.schindler@eox.at>
#
# ------------------------------------------------------------------------------
# Copyright (C) 2017 EOX IT Services GmbH
#
# Permission is hereby granted, free of charge, to any person obtaining a copy
# of this software and associated documentation files (the "Software"), to deal
# in the Software without restriction, including without limitation the rights
# to use, copy, modify, merge, publish, distribute, sublicense, and/or sell
# copies of the Software, and to permit persons to whom the Software is
# furnished to do so, subject to the following conditions:
#
# The above copyright notice and this permission notice shall be included in
# all copies of this Software or works derived from this Software.
#
# THE SOFTWARE IS PROVIDED "AS IS", WITHOUT WARRANTY OF ANY KIND, EXPRESS OR
# IMPLIED, INCLUDING BUT NOT LIMITED TO THE WARRANTIES OF MERCHANTABILITY,
# FITNESS FOR A PARTICULAR PURPOSE AND NONINFRINGEMENT. IN NO EVENT SHALL THE
# AUTHORS OR COPYRIGHT HOLDERS BE LIABLE FOR ANY CLAIM, DAMAGES OR OTHER
# LIABILITY, WHETHER IN AN ACTION OF CONTRACT, TORT OR OTHERWISE, ARISING FROM,
# OUT OF OR IN CONNECTION WITH THE SOFTWARE OR THE USE OR OTHER DEALINGS IN
# THE SOFTWARE.
# ------------------------------------------------------------------------------

import re

from django.core.management.base import CommandError, BaseCommand
from django.db import transaction
from django.contrib.gis.geos import GEOSGeometry

from eoxserver.core.util.timetools import parse_iso8601
from eoxserver.backends.storages import get_handler_class_for_model
from eoxserver.resources.coverages import models
from eoxserver.resources.coverages.management.commands import (
    CommandOutputMixIn, SubParserMixIn
)
from eoxserver.resources.coverages.registration.product import (
    ProductRegistrator
)
from eoxserver.resources.coverages.registration.exceptions import (
    RegistrationError
)


class Command(CommandOutputMixIn, SubParserMixIn, BaseCommand):
    """ Command to manage product types. This command uses sub-commands for the
        specific tasks: register, deregister
    """
    def add_arguments(self, parser):
        register_parser = self.add_subparser(parser, 'register')
        deregister_parser = self.add_subparser(parser, 'deregister')
        discover_parser = self.add_subparser(parser, 'discover')

        register_parser.add_argument(
            '--identifier', '-i', default=None,
            help='Override the identifier of the to-be registered product.'
        )

        register_parser.add_argument(
            "--identifier-template",
            dest="identifier_template", default=None,
            help="Add a template to construct the final identifier."
        )

        register_parser.add_argument(
            '--footprint', default=None,
            help='Override the footprint of the to-be registered product.'
        )

        register_parser.add_argument(
            '--simplify-footprint',
            dest='simplify_footprint_tolerance', nargs='?',
            default=None, type=float,
            help=(
                'Simplify the footprint. Optionally specify a tolerance value.'
            )
        )

        register_parser.add_argument(
            '--begin-time', default=None, type=parse_iso8601,
            help='Override the begin time of the to-be registered product.'
        )

        register_parser.add_argument(
            '--end-time', default=None, type=parse_iso8601,
            help='Override the end time of the to-be registered product.'
        )

        register_parser.add_argument(
            '--set', '-s', dest='set_overrides',
            nargs=2, default=[], action='append',
            help=(
                'Set (or override) additional metadata tags like '
                '"opt:cloudCover".'
            )
        )

        register_parser.add_argument(
            '--metadata-file',
            dest='metadata_locations', nargs='+', default=[], action='append',
            help=(
                'Add metadata file to associate with the product. '
                'List of items. Can be specified multiple times.'
            )
        )

        register_parser.add_argument(
            '--type', '--product-type', '-t', dest='type_name', default=None,
            help=(
                'The name of the product type to associate the product with. '
                'Optional.'
            )
        )

        register_parser.add_argument(
            '--mask', '-m', dest='mask_locations', default=[], action='append',
            nargs=2,
            help=(
                'Add a mask to associate with the product. List of items, '
                'first one is the mask name, the rest is the location '
                'definition. Can be specified multiple times.'
            )
        )

        register_parser.add_argument(
            '--mask-geometry', '-g', dest='mask_geometries', default=[],
            action='append', nargs=2,
            help=(
                'Add a mask to associate with the product. List of items, '
                'first one is the mask name, second is the mask geometry in '
                'WKT. Can be specified multiple times.'
            )
        )

        register_parser.add_argument(
            '--no-extended-metadata', dest='extended_metadata',
            default=True, action='store_false',
            help=(
                'When this flag is set, only the basic metadata (identifier, '
                'footprint, begin- and end-time) is stored.'
            )
        )

        register_parser.add_argument(
            '--no-masks', dest='discover_masks',
            default=True, action='store_false',
            help=(
                'When this flag is set, no masks will be discovered.'
            )
        )

        register_parser.add_argument(
            '--no-browses', dest='discover_browses',
            default=True, action='store_false',
            help=(
                'When this flag is set, no browses will be discovered.'
            )
        )

        register_parser.add_argument(
            '--no-metadata', dest='discover_metadata',
            default=True, action='store_false',
            help=(
                'When this flag is set, no metadata will be discovered.'
            )
        )

        register_parser.add_argument(
            '--package', '-p', default=None,
            help=(
                'The path to a storage (directory, ZIP-file, etc.).'
            )
        )

        register_parser.add_argument(
            "--collection", "--collection-identifier", "-c",
            dest="collection_identifiers", action="append", default=[],
            help="Add the product to the specified collection."
        )

        register_parser.add_argument(
            "--replace", "-r",
            dest="replace", action="store_true", default=False,
            help=(
                "Optional. If the product with the given identifier already "
                "exists, replace it. Without this flag, this would result in "
                "an error."
            )
        )

        register_parser.add_argument(
            '--print-identifier', dest='print_identifier',
            default=False, action='store_true',
            help=(
                'When this flag is set, only the identifier of the registered '
                'product will be printed to stdout.'
            )
        )
        deregister_parser.add_argument(
            '--all', '-a', action="store_true",
            default=False, dest='all_products',
            help='When this flag is set, all the products are selected to be derigesterd'
        )


        deregister_parser.add_argument(
                'identifier', default=None, nargs='?',
                help='The identifier of the product to deregister.'
            )

        discover_parser.add_argument(
                'identifier', default=None,
                help='The identifier of the product to descover.'
            )

        discover_parser.add_argument(
            'pattern', nargs='?', default=None,
            help='A glob path pattern to limit the search.'
        )

        # TODO: only via 'browse' command?
        # register_parser.add_argument(
        #     '--browse', '-b',
        #     dest='browse_handles', default=None, action='append',
        #     # help='The name of the grid to associate the product with.'
        # )

    @transaction.atomic
    def handle(self, subcommand, *args, **kwargs):
        """ Dispatch sub-commands: register, deregister.
        """
        if subcommand == "register":
            self.handle_register(*args, **kwargs)
        elif subcommand == "deregister":
            self.handle_deregister(*args, **kwargs)
        elif subcommand == "discover":
            self.handle_discover(kwargs.pop('identifier')[0], *args, **kwargs)

    def handle_register(self, **kwargs):
        """ Handle the creation of a new product
        """
        try:
            overrides = dict(
                identifier=kwargs['identifier'],
                footprint=kwargs['footprint'],
                begin_time=kwargs['begin_time'],
                end_time=kwargs['end_time'],
            )

            for name, value in kwargs['set_overrides']:
                overrides[convert_name(name)] = value

            mask_locations = kwargs['mask_locations'] + [
                (name, GEOSGeometry(geom))
                for name, geom in kwargs['mask_geometries']
            ]

            product, replaced = ProductRegistrator().register(
                metadata_locations=kwargs['metadata_locations'],
                mask_locations=mask_locations,
                package_path=kwargs['package'],
                overrides=overrides,
                identifier_template=kwargs['identifier_template'],
                type_name=kwargs['type_name'],
                extended_metadata=kwargs['extended_metadata'],
                discover_masks=kwargs['discover_masks'],
                discover_browses=kwargs['discover_browses'],
                discover_metadata=kwargs['discover_metadata'],
                replace=kwargs['replace'],
                simplify_footprint_tolerance=kwargs.get(
                    'simplify_footprint_tolerance'
                ),
            )

            for collection_identifier in kwargs['collection_identifiers']:
                try:
                    collection = models.Collection.objects.get(
                        identifier=collection_identifier
                    )
                except models.Collection.DoesNotExist:
                    raise CommandError(
                        'No such collection %r' % collection_identifier
                    )
                models.collection_insert_eo_object(collection, product)

        except RegistrationError as e:
            raise CommandError('Failed to register product. Error was %s' % e)

        if kwargs['print_identifier']:
            print(product.identifier)
        else:
            self.print_msg(
                'Successfully registered product %r' % product.identifier
            )

    def handle_deregister(self, identifier, all_products, *args, **kwargs):
        """ Handle the deregistration a product
        """
<<<<<<< HEAD
        if not all_products and not identifier:
            raise CommandError('please specify a product/s to remove')
        else:
            if all_products:
                products = models.Product.objects.all()
            elif identifier:
                products = [models.Product.objects.get(identifier=identifier)]
            for product in products:
                try:
                    product_id = product.identifier
                    product.delete()
                    self.print_msg('Successfully deregistered product %r' % product_id)
                except models.Product.DoesNotExist:
                    raise CommandError('No such Product %r' % identifier)
=======
        try:
            models.Product.objects.get(identifier=identifier).delete()
            self.print_msg(
                'Successfully deregistered product %r' % identifier
            )
        except models.Product.DoesNotExist:
            raise CommandError('No such Product %r' % identifier)
>>>>>>> a8a633b0

    def handle_discover(self, identifier, pattern, *args, **kwargs):
        try:
            product = models.Product.objects.get(identifier=identifier)
        except models.Product.DoesNotExist:
            raise CommandError('No such Product %r' % identifier)

        package = product.package
        if package:
            handler_cls = get_handler_class_for_model(package)
            if handler_cls:
                with handler_cls(package.url) as handler:
                    for item in handler.list_files(pattern):
                        print(item)


def camel_to_underscore(name):
    s1 = re.sub('(.)([A-Z][a-z]+)', r'\1_\2', name)
    return re.sub('([a-z0-9])([A-Z])', r'\1_\2', s1).lower()


def convert_name(name):
    namespace, _, sub_name = name.partition(':')
    if namespace in ('eop', 'opt', 'sar', 'alt'):
        return camel_to_underscore(sub_name)
    return camel_to_underscore(name)<|MERGE_RESOLUTION|>--- conflicted
+++ resolved
@@ -299,7 +299,6 @@
     def handle_deregister(self, identifier, all_products, *args, **kwargs):
         """ Handle the deregistration a product
         """
-<<<<<<< HEAD
         if not all_products and not identifier:
             raise CommandError('please specify a product/s to remove')
         else:
@@ -314,15 +313,6 @@
                     self.print_msg('Successfully deregistered product %r' % product_id)
                 except models.Product.DoesNotExist:
                     raise CommandError('No such Product %r' % identifier)
-=======
-        try:
-            models.Product.objects.get(identifier=identifier).delete()
-            self.print_msg(
-                'Successfully deregistered product %r' % identifier
-            )
-        except models.Product.DoesNotExist:
-            raise CommandError('No such Product %r' % identifier)
->>>>>>> a8a633b0
 
     def handle_discover(self, identifier, pattern, *args, **kwargs):
         try:
