--- conflicted
+++ resolved
@@ -27,23 +27,18 @@
 # THE SOFTWARE.
 #-------------------------------------------------------------------------------
 
-<<<<<<< HEAD
-import traceback
-
-from lxml import etree 
-=======
->>>>>>> 142ee368
+from lxml import etree
 from optparse import make_option
-from itertools import chain
-
-from django.core.exceptions import ValidationError
+#from itertools import chain
+
+#from django.core.exceptions import ValidationError
 from django.core.management import call_command
 from django.core.management.base import CommandError, BaseCommand
 from django.utils.dateparse import parse_datetime
-from django.contrib.gis import geos 
+from django.contrib.gis import geos
 
 from eoxserver.core import env
-from eoxserver.contrib import gdal, osr, ogr 
+from eoxserver.contrib import gdal, osr, ogr
 from eoxserver.backends import models as backends
 from eoxserver.backends.component import BackendComponent
 from eoxserver.backends.cache import CacheContext
@@ -54,8 +49,8 @@
     CommandOutputMixIn, _variable_args_cb, nested_commit_on_success
 )
 
-# common spatial reference object 
-SR_WGS84=osr.SpatialReference(4326).sr 
+# common spatial reference object
+SR_WGS84 = osr.SpatialReference(4326).sr
 
 def _variable_args_cb_list(option, opt_str, value, parser):
     """ Helper function for optparse module. Allows variable number of option 
@@ -154,44 +149,34 @@
             help=("Optional. Link to one or more collection(s).")
         ), 
 
-<<<<<<< HEAD
-        make_option('--ignore-missing-parent',
-            dest='ignore_missing_parent',
-            action="store_true",default=False,
-            help=("Optional. Proceed even if the linked parent"
-                  " does not exist. By defualt, a missing parent " 
-                  "will terminate the command." )
-        ),
-
-        make_option("--cloud", dest="pm_cloud",
-            action="store", default=None,
-            help=("Optional cloud polygon mask.")
-        ),
-
-        make_option("--snow", dest="pm_snow",
-            action="store", default=None,
-            help=("Optional snow polygon mask.")
-        ),
-
-        make_option("--view", dest="md_wms_view",
-            action="store", default=None,
-            help=("Optional link WMS view to another EO-ID (layer).")
-        ),
-
-        make_option("--alias", dest="md_wms_alias",
-            action="store", default=None,
-            help=("Optional EO-ID (layer) of another dataset"
-                  "the registered coverage provides view to.")
-        ),
-=======
         make_option('--ignore-missing-collection', 
             dest='ignore_missing_collection', 
             action="store_true", default=False,
             help=("Optional. Proceed even if the linked collection "
                   "does not exist. By defualt, a missing collection " 
                   "will result in an error.")
-        )
->>>>>>> 142ee368
+        ),
+
+        make_option("--cloud", dest="pm_cloud",
+            action="store", default=None,
+            help=("Optional cloud polygon mask.")
+        ),
+
+        make_option("--snow", dest="pm_snow",
+            action="store", default=None,
+            help=("Optional snow polygon mask.")
+        ),
+
+        make_option("--view", dest="md_wms_view",
+            action="store", default=None,
+            help=("Optional link WMS view to another EO-ID (layer).")
+        ),
+
+        make_option("--alias", dest="md_wms_alias",
+            action="store", default=None,
+            help=("Optional EO-ID (layer) of another dataset"
+                  "the registered coverage provides view to.")
+        ),
     )
 
     args = (
@@ -239,7 +224,7 @@
         range_type_name = kwargs["range_type_name"]
         polygon_mask_cloud = kwargs["pm_cloud"]
         polygon_mask_snow = kwargs["pm_snow"]
-        wms_view  = kwargs["md_wms_view"]
+        wms_view = kwargs["md_wms_view"]
         wms_alias = kwargs["md_wms_alias"]
 
         if range_type_name is None:
@@ -258,38 +243,17 @@
             self._get_overrides(**kwargs)
         )
 
-<<<<<<< HEAD
-        #----------------------------------------------------------------------
-        # parent dataset series 
-
-        # extract the parents 
-        ignore_missing_parent = bool(kwargs.get('ignore_missing_parent',False))
-        parents = [] 
-        for parent_id in kwargs.get('parents',[]): 
-            try : 
-                ds = models.DatasetSeries.objects.get(identifier=parent_id)
-                parents.append( ds ) 
-            except DatasetSeries.DoesNotExist : 
-                msg ="There is no Dataset Series matching the given" \
-                        " identifier: '%s' "%parent_id
-                if ignore_missing_parent : 
-                    self.print_wrn( msg )
-                else : 
-                    raise CommandError( msg ) 
-
         #----------------------------------------------------------------------
         # meta-data
 
-        vector_masks_src=[] 
-
-=======
->>>>>>> 142ee368
+        vector_masks_src = []
+
         for metadata in metadatas:
-            storage, package, format, location = self._get_location_chain(
+            storage, package, format_, location = self._get_location_chain(
                 metadata
             )
             data_item = backends.DataItem(
-                location=location, format=format or "", semantic="metadata", 
+                location=location, format=format_ or "", semantic="metadata", 
                 storage=storage, package=package,
             )
             data_item.full_clean()
@@ -302,9 +266,9 @@
                 if reader:
                     values = reader.read(content)
 
-                    format = values.pop("format", None)
-                    if format:
-                        data_item.format = format
+                    format_ = values.pop("format", None)
+                    if format_:
+                        data_item.format = format_
                         data_item.full_clean()
                         data_item.save()
 
@@ -312,82 +276,82 @@
                         if key in metadata_keys:
                             retrieved_metadata.setdefault(key, value)
 
-                    vector_masks_src = values.get("vmasks",[])
+                    vector_masks_src = values.get("vmasks", [])
 
         #----------------------------------------------------------------------
-        # polygon masks 
-
-        def _get_geometry( file_name ):
+        # polygon masks
+
+        def _get_geometry(file_name):
             """ load geometry from a feature collection """
             # TODO: improve the feature selection
             ds = ogr.Open(file_name)
             ly = ds.GetLayer(0)
             ft = ly.GetFeature(0)
             g0 = ft.GetGeometryRef()
-            g0.TransformTo( SR_WGS84 ) # geometries always stored in WGS84
-            return GEOSGeometry(buffer(g0.ExportToWkb()),srid=4326) 
-
-        if polygon_mask_cloud is not None : 
+            g0.TransformTo(SR_WGS84) # geometries always stored in WGS84
+            return geos.GEOSGeometry(buffer(g0.ExportToWkb()), srid=4326)
+
+        if polygon_mask_cloud is not None:
 
             # append the mask record
             vector_masks_src.append({
-                    'type' : 'CLOUD' ,
-                    'subtype' : None ,
-                    'mask' : _get_geometry( polygon_mask_cloud ),
-                }) 
-
-        if polygon_mask_snow is not None : 
+                    'type': 'CLOUD',
+                    'subtype': None,
+                    'mask': _get_geometry(polygon_mask_cloud),
+                })
+
+        if polygon_mask_snow is not None:
 
             # append the mask record
             vector_masks_src.append({
-                    'type' : 'SNOW' ,
-                    'subtype' : None ,
-                    'mask' : _get_geometry( polygon_mask_snow ),
-                }) 
-            
+                    'type': 'SNOW',
+                    'subtype': None,
+                    'mask': _get_geometry(polygon_mask_snow),
+                })
+
         #----------------------------------------------------------------------
-        # handle vector masks 
-            
+        # handle vector masks
+
         vector_masks = []
-        VMASK_TYPE = dict( (v,k) for (k,v) in models.VectorMask.TYPE_CHOICES ) 
-        
-        for vm_src in vector_masks_src: 
-
-            if vm_src["type"] not in VMASK_TYPE: 
-                raise CommandError( "Invalid mask type '%s'! Allowed "
-                    "mask-types are: %s" , vm_src["type"],
-                        "|".join(VMASK_TYPE.keys()) )
+        VMASK_TYPE = dict((v, k) for (k, v) in models.VectorMask.TYPE_CHOICES)
+
+        for vm_src in vector_masks_src:
+
+            if vm_src["type"] not in VMASK_TYPE:
+                raise CommandError("Invalid mask type '%s'! Allowed "
+                    "mask-types are: %s", vm_src["type"],
+                        "|".join(VMASK_TYPE.keys()))
 
             vm = models.VectorMask()
-            vm.type     = VMASK_TYPE[vm_src["type"]]
-            vm.subtype  = vm_src["subtype"] 
+            vm.type = VMASK_TYPE[vm_src["type"]]
+            vm.subtype = vm_src["subtype"]
             vm.geometry = vm_src["mask"]
 
             #TODO: improve the semantic handling 
-            if vm.subtype : 
-                vm.semantic = ( "%s_%s"%( vm_src["type"],
-                                vm_src["subtype"].replace(" ","_") ) ).lower()
-            else : 
+            if vm.subtype:
+                vm.semantic = ("%s_%s"%(vm_src["type"],
+                                vm_src["subtype"].replace(" ", "_"))).lower()
+            else:
                 vm.semantic = vm_src["type"].lower()
-            
-            vector_masks.append( vm ) 
+
+            vector_masks.append(vm)
 
         #----------------------------------------------------------------------
         # meta-data
 
         metadata_items = []
 
-        # prerendered WMS view 
-        if wms_view is not None : 
+        # prerendered WMS view
+        if wms_view is not None:
             metadata_items.append(
-                models.MetadataItem(semantic="wms_view",value=wms_view)
-            ) 
-                
-        # alias of the WMS view 
-        if wms_alias is not None : 
+                models.MetadataItem(semantic="wms_view", value=wms_view)
+            )
+
+        # alias of the WMS view
+        if wms_alias is not None:
             metadata_items.append(
-                models.MetadataItem(semantic="wms_alias",value=wms_alias)
-            ) 
+                models.MetadataItem(semantic="wms_alias", value=wms_alias)
+            )
 
         #----------------------------------------------------------------------
         # coverage 
@@ -410,9 +374,9 @@
 
 
         for data, semantic in zip(datas, semantics):
-            storage, package, format, location = self._get_location_chain(data)
+            storage, package, format_, location = self._get_location_chain(data)
             data_item = backends.DataItem(
-                location=location, format=format or "", semantic=semantic, 
+                location=location, format=format_ or "", semantic=semantic,
                 storage=storage, package=package,
             )
             data_item.full_clean()
@@ -425,9 +389,9 @@
             if reader:
                 values = reader.read(ds)
 
-                format = values.pop("format", None)
-                if format:
-                    data_item.format = format
+                format_ = values.pop("format", None)
+                if format_:
+                    data_item.format = format_
                     data_item.full_clean()
                     data_item.save()
 
@@ -458,15 +422,15 @@
             if isinstance(proj, int):
                 retrieved_metadata["srid"] = proj
             else:
-                definition, format = proj
+                definition, format_ = proj
 
                 # Try to identify the SRID from the given input
                 try:
-                    sr = osr.SpatialReference(definition, format)
+                    sr = osr.SpatialReference(definition, format_)
                     retrieved_metadata["srid"] = sr.srid
                 except Exception, e:
                     prj = models.Projection.objects.get(
-                        format=format, definition=definition
+                        format=format_, definition=definition
                     )
                     retrieved_metadata["projection"] = prj
 
@@ -484,17 +448,16 @@
                 data_item.full_clean()
                 data_item.save()
 
-<<<<<<< HEAD
             for vm in vector_masks:
                 vm.coverage = coverage 
                 vm.full_clean()
                 vm.save()
 
-            for md in metadata_items : 
+            for md in metadata_items:
                 md.eo_object = coverage
                 md.full_clean()
                 md.save()
-=======
+
             # link with collection(s)
             if kwargs["collection_ids"]:
                 ignore_missing_collection = kwargs["ignore_missing_collection"]
@@ -503,7 +466,6 @@
                     add_ids=[coverage.identifier],
                     ignore_missing_collection=ignore_missing_collection
                 )
->>>>>>> 142ee368
 
         except Exception as e: 
             self.print_traceback(e, kwargs)
@@ -514,7 +476,7 @@
             % coverage.identifier
         ) 
 
-        
+
     def _get_overrides(self, identifier=None, size=None, extent=None, 
                        begin_time=None, end_time=None, footprint=None, 
                        projection=None, **kwargs):
@@ -525,10 +487,10 @@
             overrides["identifier"] = identifier
 
         if extent:
-            overrides["extent"] = map(float, extent.split(","))
+            overrides["extent"] = [float(v) for v in extent.split(",")]
 
         if size:
-            overrides["size"] = map(int, size.split(","))            
+            overrides["size"] = [int(v) for v in size.split(",")]
 
         if begin_time:
             overrides["begin_time"] = parse_datetime(begin_time)
@@ -538,15 +500,15 @@
 
         if footprint:
             footprint = geos.GEOSGeometry(footprint)
-            if footprint.hasz :
+            if footprint.hasz:
                 raise CommandError(
                     "Invalid footprint geometry! 3D geometry is not supported!"
                 )
-            if footprint.geom_type == "MultiPolygon" :
+            if footprint.geom_type == "MultiPolygon":
                 overrides["footprint"] = footprint
-            elif footprint.geom_type == "Polygon" :
+            elif footprint.geom_type == "Polygon":
                 overrides["footprint"] = geos.MultiPolygon(footprint)
-            else : 
+            else:
                 raise CommandError(
                     "Invalid footprint geometry type '%s'!"
                     % (footprint.geom_type)
@@ -595,8 +557,8 @@
                     % type_or_format
                 )
 
-        format, location = self._split_location(items[-1])
-        return storage, package, format, location
+        format_, location = self._split_location(items[-1])
+        return storage, package, format_, location
 
 
     def _split_location(self, item):
