--- conflicted
+++ resolved
@@ -45,11 +45,7 @@
 #-------------------------------------------------------------------------------
 #: Set (Python ``set`` type) of EPSG codes of CRS whose axes are displayed
 #: in reversed order. 
-<<<<<<< HEAD
-#: source:  GDAL 1.10.0, WKT/AXES definitions 
-=======
 #: Source:  GDAL 1.10.0, WKT/AXES definitions 
->>>>>>> 97724601
 EPSG_AXES_REVERSED = set([ 
     # GEOGRAPHIC COORDINATE SYSTEMS 
     # NOTE: Tested to be consistent with GDAL 
