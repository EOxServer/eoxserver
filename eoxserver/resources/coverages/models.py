# ------------------------------------------------------------------------------
#
# Project: EOxServer <http://eoxserver.org>
# Authors: Fabian Schindler <fabian.schindler@eox.at>
#          Stephan Meissl <stephan.meissl@eox.at>
#          Stephan Krause <stephan.krause@eox.at>
#
# ------------------------------------------------------------------------------
# Copyright (C) 2011 EOX IT Services GmbH
#
# Permission is hereby granted, free of charge, to any person obtaining a copy
# of this software and associated documentation files (the "Software"), to deal
# in the Software without restriction, including without limitation the rights
# to use, copy, modify, merge, publish, distribute, sublicense, and/or sell
# copies of the Software, and to permit persons to whom the Software is
# furnished to do so, subject to the following conditions:
#
# The above copyright notice and this permission notice shall be included in all
# copies of this Software or works derived from this Software.
#
# THE SOFTWARE IS PROVIDED "AS IS", WITHOUT WARRANTY OF ANY KIND, EXPRESS OR
# IMPLIED, INCLUDING BUT NOT LIMITED TO THE WARRANTIES OF MERCHANTABILITY,
# FITNESS FOR A PARTICULAR PURPOSE AND NONINFRINGEMENT. IN NO EVENT SHALL THE
# AUTHORS OR COPYRIGHT HOLDERS BE LIABLE FOR ANY CLAIM, DAMAGES OR OTHER
# LIABILITY, WHETHER IN AN ACTION OF CONTRACT, TORT OR OTHERWISE, ARISING FROM,
# OUT OF OR IN CONNECTION WITH THE SOFTWARE OR THE USE OR OTHER DEALINGS IN
# THE SOFTWARE.
# ------------------------------------------------------------------------------

# pep8: disable=E501

import json
from datetime import datetime
import re

from django.conf import settings
from django.core.exceptions import ValidationError
from django.core.validators import RegexValidator
from django.contrib.gis.db import models
from django.contrib.gis.db.models import Extent, Union
from django.contrib.gis.geos import Polygon
from django.db.models import Min, Max, Q, F, ExpressionWrapper
from django.db.models.functions import Cast
from django.utils.timezone import now
from django.utils.encoding import python_2_unicode_compatible
from model_utils.managers import InheritanceManager

from eoxserver.backends import models as backends
from eoxserver.core.util.timetools import isoformat
from eoxserver.render.browse.generate import (
    parse_expression, extract_fields, BandExpressionError
)


mandatory = dict(null=False, blank=False)
optional = dict(null=True, blank=True)
searchable = dict(null=True, blank=True, db_index=True)

optional_protected = dict(null=True, blank=True, on_delete=models.PROTECT)
mandatory_protected = dict(null=False, blank=False, on_delete=models.PROTECT)

optional_indexed = dict(blank=True, null=True, db_index=True)
common_value_args = dict(
    on_delete=models.SET_NULL, null=True, blank=True,
    related_name="metadatas"
)

name_validators = [
    RegexValidator(
        re.compile(r'^[a-zA-z_][a-zA-Z0-9_]*$'),
        message="This field must contain a valid Name."
    )
]

identifier_validators = [
    RegexValidator(
        re.compile(r'^[a-zA-z_][a-zA-Z0-9_.-]*$'),
        message="This field must contain a valid NCName."
    )
]


def band_expression_validator(band_expression):
    if not band_expression:
        return

    try:
        parse_expression(band_expression)
    except BandExpressionError as e:
        raise ValidationError(str(e))


# ==============================================================================
# "Type" models
# ==============================================================================


class FieldType(models.Model):
    coverage_type = models.ForeignKey('CoverageType', on_delete=models.CASCADE, related_name='field_types', **mandatory)
    index = models.PositiveSmallIntegerField(**mandatory)
    identifier = models.CharField(max_length=512, validators=identifier_validators, **mandatory)
    description = models.TextField(**optional)
    definition = models.CharField(max_length=512, **optional)
    unit_of_measure = models.CharField(max_length=64, **optional)
    wavelength = models.FloatField(**optional)
    significant_figures = models.PositiveSmallIntegerField(**optional)
    numbits = models.PositiveSmallIntegerField(**optional)
    signed = models.BooleanField(default=True, **mandatory)
    is_float = models.BooleanField(default=False, **mandatory)

    class Meta:
        ordering = ('index',)
        unique_together = (
            ('index', 'coverage_type'), ('identifier', 'coverage_type')
        )

    def __str__(self):
        return self.identifier


class AllowedValueRange(models.Model):
    field_type = models.ForeignKey(FieldType, on_delete=models.CASCADE, related_name='allowed_value_ranges')
    start = models.FloatField(**mandatory)
    end = models.FloatField(**mandatory)


class NilValue(models.Model):
    NIL_VALUE_CHOICES = (
        ("http://www.opengis.net/def/nil/OGC/0/inapplicable", "Inapplicable (There is no value)"),
        ("http://www.opengis.net/def/nil/OGC/0/missing", "Missing"),
        ("http://www.opengis.net/def/nil/OGC/0/template", "Template (The value will be available later)"),
        ("http://www.opengis.net/def/nil/OGC/0/unknown", "Unknown"),
        ("http://www.opengis.net/def/nil/OGC/0/withheld", "Withheld (The value is not divulged)"),
        ("http://www.opengis.net/def/nil/OGC/0/AboveDetectionRange", "Above detection range"),
        ("http://www.opengis.net/def/nil/OGC/0/BelowDetectionRange", "Below detection range")
    )
    field_types = models.ManyToManyField(FieldType, related_name='nil_values', blank=True)
    value = models.CharField(max_length=512, **mandatory)
    reason = models.CharField(max_length=512, choices=NIL_VALUE_CHOICES, **mandatory)


class MaskType(models.Model):
    name = models.CharField(max_length=512, validators=name_validators, **mandatory)
<<<<<<< HEAD
    product_type = models.ForeignKey('ProductType', on_delete=models.CASCADE, related_name='mask_types', **mandatory)
=======
    product_type = models.ForeignKey('ProductType', related_name='mask_types', **mandatory)
    validity = models.BooleanField(default=False)
>>>>>>> d51a1287

    def __str__(self):
        return self.name

    class Meta:
        unique_together = (
            ('name', 'product_type'),
        )


class CoverageType(models.Model):
    name = models.CharField(max_length=512, unique=True, validators=name_validators, **mandatory)

    def __str__(self):
        return self.name


class ProductType(models.Model):
    name = models.CharField(max_length=512, unique=True, validators=name_validators, **mandatory)
    allowed_coverage_types = models.ManyToManyField(CoverageType, related_name='allowed_product_types', blank=True)

    def __str__(self):
        return self.name


class CollectionType(models.Model):
    name = models.CharField(max_length=512, unique=True, validators=name_validators, **mandatory)
    allowed_coverage_types = models.ManyToManyField(CoverageType, related_name='allowed_collection_types', blank=True)
    allowed_product_types = models.ManyToManyField(ProductType, related_name='allowed_collection_types', blank=True)

    def __str__(self):
        return self.name


class BrowseType(models.Model):
    product_type = models.ForeignKey(ProductType, on_delete=models.CASCADE, related_name="browse_types", **mandatory)
    name = models.CharField(max_length=256, validators=name_validators, blank=True, null=False)

    red_or_grey_expression = models.CharField(max_length=512, validators=[band_expression_validator], **optional)
    green_expression = models.CharField(max_length=512, validators=[band_expression_validator], **optional)
    blue_expression = models.CharField(max_length=512, validators=[band_expression_validator], **optional)
    alpha_expression = models.CharField(max_length=512, validators=[band_expression_validator], **optional)

    red_or_grey_nodata_value = models.FloatField(**optional)
    green_nodata_value = models.FloatField(**optional)
    blue_nodata_value = models.FloatField(**optional)
    alpha_nodata_value = models.FloatField(**optional)

    red_or_grey_range_min = models.FloatField(**optional)
    green_range_min = models.FloatField(**optional)
    blue_range_min = models.FloatField(**optional)
    alpha_range_min = models.FloatField(**optional)

    red_or_grey_range_max = models.FloatField(**optional)
    green_range_max = models.FloatField(**optional)
    blue_range_max = models.FloatField(**optional)
    alpha_range_max = models.FloatField(**optional)

    def __str__(self):
        if self.name:
            return self.name
        return "Default Browse Type for '%s'" % self.product_type

    def clean(self):
        return validate_browse_type(self)

    class Meta:
        unique_together = (
            ('name', 'product_type'),
        )


# ==============================================================================
# Metadata models for each Collection, Product or Coverage
# ==============================================================================


def axis_accessor(pattern, value_map=None):
    def _get(self):
        values = []
        for i in range(1, 5):
            value = getattr(self, pattern % i)
            if value is not None:
                values.append(value_map[value] if value_map else value)
            else:
                break
        return values
    return _get


class Grid(models.Model):
    AXIS_TYPES = [
        (0, 'spatial'),
        (1, 'elevation'),
        (2, 'temporal'),
        (3, 'other'),
    ]

    # allow named grids but also anonymous ones
    name = models.CharField(max_length=256, unique=True, null=True, blank=False, validators=name_validators)

    coordinate_reference_system = models.TextField(**mandatory)

    axis_1_name = models.CharField(max_length=256, **mandatory)
    axis_2_name = models.CharField(max_length=256, **optional)
    axis_3_name = models.CharField(max_length=256, **optional)
    axis_4_name = models.CharField(max_length=256, **optional)

    axis_1_type = models.SmallIntegerField(choices=AXIS_TYPES, **mandatory)
    axis_2_type = models.SmallIntegerField(choices=AXIS_TYPES, **optional)
    axis_3_type = models.SmallIntegerField(choices=AXIS_TYPES, **optional)
    axis_4_type = models.SmallIntegerField(choices=AXIS_TYPES, **optional)

    # using 'char' here, to allow a wide range of datatypes (such as time)
    # when axis_1_offset is null, then this grid is referenceable
    axis_1_offset = models.CharField(max_length=256, **optional)
    axis_2_offset = models.CharField(max_length=256, **optional)
    axis_3_offset = models.CharField(max_length=256, **optional)
    axis_4_offset = models.CharField(max_length=256, **optional)

    resolution = models.PositiveIntegerField(**optional)

    axis_names = property(axis_accessor('axis_%d_name'))
    axis_types = property(axis_accessor('axis_%d_type', dict(AXIS_TYPES)))
    axis_offsets = property(axis_accessor('axis_%d_offset'))

    def __str__(self):
        if self.name:
            return self.name
        elif self.resolution is not None \
                and len(self.coordinate_reference_system) < 15:
            return '%s (%d)' % (
                self.coordinate_reference_system, self.resolution
            )
        return super(Grid, self).__str__()

    def clean(self):
        validate_grid(self)


class GridFixture(models.Model):
    # optional here to allow 'referenceable' coverages
    grid = models.ForeignKey(Grid, **optional_protected)

    axis_1_origin = models.CharField(max_length=256, **optional)
    axis_2_origin = models.CharField(max_length=256, **optional)
    axis_3_origin = models.CharField(max_length=256, **optional)
    axis_4_origin = models.CharField(max_length=256, **optional)

    axis_1_size = models.PositiveIntegerField(**mandatory)
    axis_2_size = models.PositiveIntegerField(**optional)
    axis_3_size = models.PositiveIntegerField(**optional)
    axis_4_size = models.PositiveIntegerField(**optional)

    origin = property(axis_accessor('axis_%d_origin'))
    size = property(axis_accessor('axis_%d_size'))

    class Meta:
        abstract = True


# ==============================================================================
# Actual item models: Collection, Product and Coverage
# ==============================================================================

def eo_object_identifier_validator(value):
    if getattr(settings, 'EOXS_VALIDATE_IDS_NCNAME', True):
        identifier_validators[0](value)


@python_2_unicode_compatible
class EOObject(models.Model):
    """ Base class for Collections, Products and Coverages
    """
    identifier = models.CharField(max_length=256, unique=True, validators=[eo_object_identifier_validator], **mandatory)

    begin_time = models.DateTimeField(**optional)
    end_time = models.DateTimeField(**optional)
    footprint = models.GeometryField(**optional)

    inserted = models.DateTimeField(auto_now_add=True)
    updated = models.DateTimeField(auto_now=True)

    objects = InheritanceManager()

    def __str__(self):
        return self.identifier


class Collection(EOObject):
    collection_type = models.ForeignKey(CollectionType, related_name='collections', **optional_protected)

    grid = models.ForeignKey(Grid, on_delete=models.CASCADE, **optional)


class Mosaic(EOObject, GridFixture):
    coverage_type = models.ForeignKey(CoverageType, related_name='mosaics', **mandatory_protected)

    collections = models.ManyToManyField(Collection, related_name='mosaics', blank=True)


class Product(EOObject):
    product_type = models.ForeignKey(ProductType, related_name='products', **optional_protected)

    collections = models.ManyToManyField(Collection, related_name='products', blank=True)
    package = models.OneToOneField(backends.Storage, **optional_protected)


class Coverage(EOObject, GridFixture):
    coverage_type = models.ForeignKey(CoverageType, related_name='coverages', **optional_protected)

    collections = models.ManyToManyField(Collection, related_name='coverages', blank=True)
    mosaics = models.ManyToManyField(Mosaic, related_name='coverages', blank=True)
    parent_product = models.ForeignKey(Product, on_delete=models.CASCADE, related_name='coverages', **optional)


class ReservedIDManager(models.Manager):
    """ Model manager for `ReservedID` models for easier handling. Returns only
        `QuerySets` that contain valid reservations.
    """
    def get_original_queryset(self):
        return super(ReservedIDManager, self).get_queryset()

    def get_queryset(self):
        Q = models.Q
        return self.get_original_queryset().filter(
            Q(until__isnull=True) | Q(until__gt=now())
        )

    def cleanup_reservations(self):
        Q = models.Q
        self.get_original_queryset().filter(
            Q(until__isnull=False) | Q(until__lte=now())
        ).delete()

    def remove_reservation(self, identifier=None, request_id=None):
        if not identifier and not request_id:
            raise ValueError("Either identifier or request ID required")

        if identifier:
            model = self.get_original_queryset().get(identifier=identifier)
            if request_id and model.request_id != request_id:
                raise ValueError(
                    "Given request ID does not match the reservation."
                )
        else:
            model = self.get_original_queryset().get(request_id=request_id)
            model.delete()


class ReservedID(EOObject):
    """ Model to reserve a specific ID. The field `until` can be used to
        specify the end of the reservation.
        """
    until = models.DateTimeField(**optional)
    request_id = models.CharField(max_length=256, **optional)

    objects = ReservedIDManager()


# ==============================================================================
# DataItems subclasses
# ==============================================================================

class MetaDataItem(backends.DataItem):
    SEMANTIC_CHOICES = [
        (0, 'other'),
        (1, 'description'),
        (2, 'documentation'),
        (3, 'thumbnail'),
    ]

    semantic_names = {
        code: name
        for code, name in SEMANTIC_CHOICES
    }

    semantic_codes = {
        name: code
        for code, name in SEMANTIC_CHOICES
    }

    eo_object = models.ForeignKey(EOObject, on_delete=models.CASCADE, related_name='metadata_items', **mandatory)
    semantic = models.SmallIntegerField(choices=SEMANTIC_CHOICES, **optional)

    class Meta:
        unique_together = [('eo_object', 'semantic')]



class Browse(backends.DataItem):
    product = models.ForeignKey(Product, on_delete=models.CASCADE, related_name='browses', **mandatory)
    browse_type = models.ForeignKey(BrowseType, on_delete=models.CASCADE, **optional)
    style = models.CharField(max_length=256, **optional)

    coordinate_reference_system = models.TextField(**mandatory)
    min_x = models.FloatField(**mandatory)
    min_y = models.FloatField(**mandatory)
    max_x = models.FloatField(**mandatory)
    max_y = models.FloatField(**mandatory)
    width = models.PositiveIntegerField(**mandatory)
    height = models.PositiveIntegerField(**mandatory)

    class Meta:
        unique_together = [('product', 'browse_type', 'style')]


class Mask(backends.DataItem):
    product = models.ForeignKey(Product, on_delete=models.CASCADE, related_name='masks', **mandatory)
    mask_type = models.ForeignKey(MaskType, on_delete=models.CASCADE, **mandatory)

    geometry = models.GeometryField(**optional)


class ProductDataItem(backends.DataItem):
    product = models.ForeignKey(Product, on_delete=models.CASCADE, related_name='product_data_items', **mandatory)


class ArrayDataItem(backends.DataItem):
    BANDS_INTERPRETATION_CHOICES = [
        (0, 'fields'),
        (1, 'dimension')
    ]

    coverage = models.ForeignKey(EOObject, on_delete=models.CASCADE, related_name='arraydata_items', **mandatory)

    field_index = models.PositiveSmallIntegerField(default=0, **mandatory)
    band_count = models.PositiveSmallIntegerField(default=1, **mandatory)

    subdataset_type = models.CharField(max_length=64, **optional)
    subdataset_locator = models.CharField(max_length=1024, **optional)

    bands_interpretation = models.PositiveSmallIntegerField(default=0, choices=BANDS_INTERPRETATION_CHOICES, **mandatory)

    class Meta:
        unique_together = [('coverage', 'field_index')]


# ==============================================================================
# Additional Metadata Models for Collections, Products and Coverages
# ==============================================================================


class CollectionMetadata(models.Model):
    collection = models.OneToOneField(Collection, on_delete=models.CASCADE, related_name='collection_metadata')

    product_type = models.CharField(max_length=256, **optional_indexed)
    doi = models.CharField(max_length=256, **optional_indexed)
    platform = models.CharField(max_length=256, **optional_indexed)
    platform_serial_identifier = models.CharField(max_length=256, **optional_indexed)
    instrument = models.CharField(max_length=256, **optional_indexed)
    sensor_type = models.CharField(max_length=256, **optional_indexed)
    composite_type = models.CharField(max_length=256, **optional_indexed)
    processing_level = models.CharField(max_length=256, **optional_indexed)
    orbit_type = models.CharField(max_length=256, **optional_indexed)
    spectral_range = models.CharField(max_length=256, **optional_indexed)
    wavelength = models.IntegerField(**optional_indexed)
    # hasSecurityConstraints = models.CharField(**optional_indexed)
    # dissemination = models.CharField(**optional_indexed)

    product_metadata_summary = models.TextField(**optional)
    coverage_metadata_summary = models.TextField(**optional)


# ==============================================================================
# "Common value" tables to store string enumerations
# ==============================================================================


class AbstractCommonValue(models.Model):
    value = models.CharField(max_length=256, db_index=True, unique=True)

    def __unicode__(self):
        return self.value

    class Meta:
        abstract = True


class OrbitNumber(AbstractCommonValue):
    pass


class Track(AbstractCommonValue):
    pass


class Frame(AbstractCommonValue):
    pass


class SwathIdentifier(AbstractCommonValue):
    pass


class ProductVersion(AbstractCommonValue):
    pass


class ProductQualityDegredationTag(AbstractCommonValue):
    pass


class ProcessorName(AbstractCommonValue):
    pass


class ProcessingCenter(AbstractCommonValue):
    pass


class SensorMode(AbstractCommonValue):
    pass


class ArchivingCenter(AbstractCommonValue):
    pass


class ProcessingMode(AbstractCommonValue):
    pass


class AcquisitionStation(AbstractCommonValue):
    pass


class AcquisitionSubType(AbstractCommonValue):
    pass


class ProductMetadata(models.Model):
    PRODUCTION_STATUS_CHOICES = (
        (0, 'ARCHIVED'),
        (1, 'ACQUIRED'),
        (2, 'CANCELLED')
    )

    ACQUISITION_TYPE_CHOICES = (
        (0, 'NOMINAL'),
        (1, 'CALIBRATION'),
        (2, 'OTHER')
    )

    ORBIT_DIRECTION_CHOICES = (
        (0, 'ASCENDING'),
        (1, 'DESCENDING')
    )

    PRODUCT_QUALITY_STATUS_CHOICES = (
        (0, 'NOMINAL'),
        (1, 'DEGRAGED')
    )

    POLARISATION_MODE_CHOICES = (
        (0, 'single'),
        (1, 'dual'),
        (2, 'twin'),
        (3, 'quad'),
        (4, 'UNDEFINED')
    )

    POLARISATION_CHANNELS_CHOICES = (
        (0, "HV"),
        (1, "HV, VH"),
        (2, "VH"),
        (3, "VV"),
        (4, "HH, VV"),
        (5, "HH, VH"),
        (6, "HH, HV"),
        (7, "VH, VV"),
        (8, "VH, HV"),
        (9, "VV, HV"),
        (10, "VV, VH"),
        (11, "HH"),
        (12, "HH, HV, VH, VV"),
        (13, "UNDEFINED"),
    )

    ANTENNA_LOOK_DIRECTION_CHOICES = (
        (0, 'LEFT'),
        (1, 'RIGHT')
    )

    product = models.OneToOneField(Product, on_delete=models.CASCADE, related_name='product_metadata')

    parent_identifier = models.CharField(max_length=256, **optional_indexed)

    production_status = models.PositiveSmallIntegerField(choices=PRODUCTION_STATUS_CHOICES, **optional_indexed)
    acquisition_type = models.PositiveSmallIntegerField(choices=ACQUISITION_TYPE_CHOICES, **optional_indexed)

    orbit_number = models.ForeignKey(OrbitNumber, **common_value_args)
    orbit_direction = models.PositiveSmallIntegerField(choices=ORBIT_DIRECTION_CHOICES, **optional_indexed)

    track = models.ForeignKey(Track, **common_value_args)
    frame = models.ForeignKey(Frame, **common_value_args)
    swath_identifier = models.ForeignKey(SwathIdentifier, **common_value_args)

    product_version = models.ForeignKey(ProductVersion, **common_value_args)
    product_quality_status = models.PositiveSmallIntegerField(choices=PRODUCT_QUALITY_STATUS_CHOICES, **optional_indexed)
    product_quality_degradation_tag = models.ForeignKey(ProductQualityDegredationTag, **common_value_args)
    processor_name = models.ForeignKey(ProcessorName, **common_value_args)
    processing_center = models.ForeignKey(ProcessingCenter, **common_value_args)
    creation_date = models.DateTimeField(**optional_indexed) # insertion into catalog
    modification_date = models.DateTimeField(**optional_indexed) # last modification in catalog
    processing_date = models.DateTimeField(**optional_indexed)
    sensor_mode = models.ForeignKey(SensorMode, **common_value_args)
    archiving_center = models.ForeignKey(ArchivingCenter, **common_value_args)
    processing_mode = models.ForeignKey(ProcessingMode, **common_value_args)

    # acquisition type metadata
    availability_time = models.DateTimeField(**optional_indexed)
    acquisition_station = models.ForeignKey(AcquisitionStation, **common_value_args)
    acquisition_sub_type = models.ForeignKey(AcquisitionSubType, **common_value_args)
    start_time_from_ascending_node = models.IntegerField(**optional_indexed)
    completion_time_from_ascending_node = models.IntegerField(**optional_indexed)
    illumination_azimuth_angle = models.FloatField(**optional_indexed)
    illumination_zenith_angle = models.FloatField(**optional_indexed)
    illumination_elevation_angle = models.FloatField(**optional_indexed)
    polarisation_mode = models.PositiveSmallIntegerField(choices=POLARISATION_MODE_CHOICES, **optional_indexed)
    polarization_channels = models.PositiveSmallIntegerField(choices=POLARISATION_CHANNELS_CHOICES, **optional_indexed)
    antenna_look_direction = models.PositiveSmallIntegerField(choices=ANTENNA_LOOK_DIRECTION_CHOICES, **optional_indexed)
    minimum_incidence_angle = models.FloatField(**optional_indexed)
    maximum_incidence_angle = models.FloatField(**optional_indexed)
    # for SAR acquisitions
    doppler_frequency = models.FloatField(**optional_indexed)
    incidence_angle_variation = models.FloatField(**optional_indexed)
    # for OPT/ALT
    cloud_cover = models.FloatField(**optional_indexed)
    snow_cover = models.FloatField(**optional_indexed)
    lowest_location = models.FloatField(**optional_indexed)
    highest_location = models.FloatField(**optional_indexed)


class CoverageMetadata(models.Model):
    coverage = models.OneToOneField(Coverage, on_delete=models.CASCADE, related_name="coverage_metadata")


# ==============================================================================
# Functions interacting with models. Done here, to keep the model definitions
# as short and concise as possible
# ==============================================================================


class ManagementError(Exception):
    pass


def cast_eo_object(eo_object):
    """ Casts an EOObject to its actual type.
    """
    if isinstance(eo_object, EOObject):
        try:
            return eo_object.collection
        except:
            try:
                return eo_object.mosaic
            except:
                try:
                    return eo_object.product
                except:
                    try:
                        return eo_object.coverage
                    except:
                        pass

    return eo_object


def collection_insert_eo_object(collection, eo_object):
    """ Inserts an EOObject (either a Product or Coverage) into a collection.
        When an EOObject is passed, it is downcast to its actual type. An error
        is raised when an object of the wrong type is passed.
        The collections footprint and time-stamps are adjusted when necessary.
    """
    collection_type = collection.collection_type
    eo_object = cast_eo_object(eo_object)
    if not isinstance(eo_object, (Product, Coverage)):
        raise ManagementError(
            'Cannot insert object of type %r' % type(eo_object).__name__
        )

    if isinstance(eo_object, Product):
        product_type = eo_object.product_type
        allowed = True
        if collection_type:
            if not product_type:
                allowed = False
            else:
                allowed = collection_type.allowed_product_types.filter(
                    pk=product_type.pk
                ).exists()

        if not allowed:
            raise ManagementError(
                'Cannot insert Product as the product type %r is not allowed in '
                'this collection' % product_type.name
            )

        collection.products.add(eo_object)

    elif isinstance(eo_object, Coverage):
        coverage_type = eo_object.coverage_type
        allowed = True
        if collection_type:
            if not coverage_type:
                allowed = False
            else:
                allowed = collection_type.allowed_coverage_types.filter(
                    pk=coverage_type.pk
                ).exists()

        if not allowed:
            raise ManagementError(
                'Cannot insert Coverage as the coverage type %r is not allowed '
                'in this collection' % coverage_type.name
            )

        if collection.grid and collection.grid != eo_object.grid:
            raise ManagementError(
                'Cannot insert Coverage as the coverage grid is not '
                'compatible with this collection'
            )

        collection.coverages.add(eo_object)

    if eo_object.footprint:
        if collection.footprint:
            collection.footprint = collection.footprint.union(
                eo_object.footprint
            )
        else:
            collection.footprint = eo_object.footprint

    if eo_object.begin_time:
        collection.begin_time = (
            eo_object.begin_time if not collection.begin_time
            else min(eo_object.begin_time, collection.begin_time)
        )

    if eo_object.end_time:
        collection.end_time = (
            eo_object.end_time if not collection.end_time
            else max(eo_object.end_time, collection.end_time)
        )

    collection.full_clean()
    collection.save()


def collection_exclude_eo_object(collection, eo_object):
    """ Exclude an EOObject (either Product or Coverage) from the collection.
    """
    eo_object = cast_eo_object(eo_object)

    if not isinstance(eo_object, (Product, Coverage)):
        raise ManagementError(
            'Cannot exclude object of type %r' % type(eo_object).__name__
        )

    if isinstance(eo_object, Product):
        collection.products.remove(eo_object)

    elif isinstance(eo_object, Coverage):
        collection.coverages.remove(eo_object)

    collection_collect_metadata(collection,
        eo_object.footprint is not None,
        eo_object.begin_time and eo_object.begin_time == collection.begin_time,
        eo_object.end_time and eo_object.end_time == collection.end_time,
        False
    )
    collection.full_clean()
    collection.save()

def collection_collect_metadata(collection, collect_footprint=True,
                                collect_begin_time=True, collect_end_time=True,
                                product_summary=False, coverage_summary=False,
                                use_extent=False):
    """ Collect metadata
    """

    if collect_footprint or collect_begin_time or collect_end_time:
        aggregates = {}

        if collect_footprint:
            if use_extent:
                aggregates["extent"] = Extent("footprint")
            else:
                aggregates["footprint"] = Union("footprint")
        if collect_begin_time:
            aggregates["begin_time"] = Min("begin_time")
        if collect_end_time:
            aggregates["end_time"] = Max("end_time")

        values = EOObject.objects.filter(
            Q(coverage__collections=collection) |
            Q(product__collections=collection)
        ).aggregate(**aggregates)

        if collect_footprint:
            if use_extent:
                collection.footprint = Polygon.from_bbox(
                    values["extent"]
                )
            else:
                collection.footprint = values["footprint"]
        if collect_begin_time:
            collection.begin_time = values["begin_time"]
        if collect_end_time:
            collection.end_time = values["end_time"]

    if product_summary or coverage_summary:
        collection_metadata, _ = CollectionMetadata.objects.get_or_create(
            collection=collection
        )

        if product_summary:
            collection_metadata.product_metadata_summary = json.dumps(
                _collection_metadata(
                    collection, ProductMetadata, 'product'
                ), indent=4, sort_keys=True
            )

        if coverage_summary:
            collection_metadata.coverage_metadata_summary = json.dumps(
                _collection_metadata(
                    collection, CoverageMetadata, 'coverage'
                ), indent=4, sort_keys=True
            )

        collection_metadata.save()


def _collection_metadata(collection, metadata_model, path):
    summary_metadata = {}
    fields = metadata_model._meta.get_fields()

    def is_common_value(field):
        if isinstance(field, models.ForeignKey):
            return issubclass(field.related_model, AbstractCommonValue)
        return False

    # "Value fields": float, ints, dates, etc; displaying a single value
    value_fields = [
        field for field in fields
        if isinstance(field, (
            models.FloatField, models.IntegerField, models.DateTimeField
        )) and not field.choices
    ]

    # choice fields
    choice_fields = [
        field for field in fields if field.choices
    ]

    # "common value" fields
    common_value_fields = [
        field for field in fields
        if is_common_value(field)
    ]

    base_query = metadata_model.objects.filter(
        **{"%s__collections__in" % path: [collection]}
    )

    # get a list of all related common values
    for field in common_value_fields:
        summary_metadata[field.name] = list(
            field.related_model.objects.filter(
                **{"metadatas__%s__collections" % path: collection}
            ).values_list('value', flat=True).distinct()
        )

    # get a list of all related choice fields
    for field in choice_fields:
        summary_metadata[field.name] = [
            dict(field.choices)[raw_value]
            for raw_value in base_query.filter(
                **{"%s__isnull" % field.name: False}
            ).values_list(
                field.name, flat=True
            ).distinct()
        ]

    # get min/max
    aggregates = {}
    for field in value_fields:
        aggregates.update({
            "%s_min" % field.name: Min(field.name),
            "%s_max" % field.name: Max(field.name),
        })
    values = base_query.aggregate(**aggregates)

    for field in value_fields:
        min_ = values["%s_min" % field.name]
        max_ = values["%s_max" % field.name]

        if isinstance(min_, datetime):
            min_ = isoformat(min_)
        if isinstance(max_, datetime):
            max_ = isoformat(max_)

        summary_metadata[field.name] = {
            "min": min_,
            "max": max_,
        }

    return summary_metadata


def mosaic_insert_coverage(mosaic, coverage):
    """ Insert a coverage into a mosaic.
    """

    mosaic = cast_eo_object(mosaic)
    coverage = cast_eo_object(coverage)

    assert isinstance(mosaic, Mosaic)
    assert isinstance(coverage, Coverage)

    grid = mosaic.grid

    if mosaic.coverage_type != coverage.coverage_type:
        raise ManagementError(
            'Cannot insert Coverage %s as its coverage type does not match '
            'the Mosaics coverage type.' % coverage
        )
    elif grid and grid != coverage.grid:
        raise ManagementError(
            'Cannot insert Coverage %s as its grid does not match '
            'the Mosaics grid.' % coverage
        )

    mosaic.coverages.add(coverage)

    mosaic_recalc_metadata(mosaic)
    mosaic.full_clean()
    mosaic.save()


def mosaic_exclude_coverage(mosaic, coverage):
    """ Exclude a coverage from a mosaic.
    """
    mosaic = cast_eo_object(mosaic)
    coverage = cast_eo_object(coverage)

    assert isinstance(mosaic, Mosaic)
    assert isinstance(coverage, Coverage)

    if not mosaic.coverages.filter(identifier=coverage.identifier).exists():
        raise ManagementError(
            'Cannot exclude Coverage %s as it is not contained in the mosaic.'
            % coverage
        )

    mosaic.coverages.remove(coverage)

    mosaic_recalc_metadata(mosaic)
    mosaic.full_clean()
    mosaic.save()



def mosaic_recalc_metadata(mosaic):
    """ Recalculates axis origins and time/footprint metadata
        for the given mosaic model. Does not save the model.
    """
    values = mosaic.coverages.aggregate(
        begin_time=Min('begin_time'),
        end_time=Max('end_time'),
        footprint=Union('footprint'),
    )
    mosaic.begin_time = values['begin_time']
    mosaic.end_time = values['end_time']
    mosaic.footprint = values['footprint']

    grid = mosaic.grid
    if grid:
        # compute new origins and size

        casts = {}
        annotations = {}
        aggregates = {}
        for i in range(1, 5):
            if getattr(grid, 'axis_%d_type' % i) is None:
                break

            offset = float(getattr(grid, 'axis_%d_offset' % i))

            casts['axis_%d_origin_float' % i] = Cast(
                'axis_%d_origin' % i, models.FloatField()
            )
            annotations['axis_%d_top' % i] = ExpressionWrapper(
                F('axis_%d_origin_float' % i) + F('axis_%d_size' % i) * offset,
                output_field=models.FloatField(),
            )

            if offset < 0:
                aggregates['axis_%d_min' % i] = Max('axis_%d_origin_float' % i)
                aggregates['axis_%d_max' % i] = Min('axis_%d_top' % i)
            else:
                aggregates['axis_%d_min' % i] = Min('axis_%d_origin_float' % i)
                aggregates['axis_%d_max' % i] = Max('axis_%d_top' % i)

        # create a query to get the min/max for each axis
        values = mosaic.coverages.annotate(
            **casts
        ).annotate(
            **annotations
        ).aggregate(
            **aggregates
        )

        for i in range(1, 5):
            if 'axis_%d_min' % i not in values:
                break

            offset = float(getattr(grid, 'axis_%d_offset' % i))

            if values['axis_%d_min' % i] is not None:
                setattr(
                    mosaic, 'axis_%d_size' % i,
                    (values['axis_%d_max' % i] - values['axis_%d_min' % i]) / offset
                )
                setattr(
                    mosaic, 'axis_%d_origin' % i,
                    values['axis_%d_min' % i]
                )
            else:
                setattr(mosaic, 'axis_%d_size' % i, 0)
                setattr(mosaic, 'axis_%d_origin' % i, None)


def product_add_coverage(product, coverage):
    """ Add a Coverage to a product.
        When an EOObject is passed, it is downcast to its actual type. An error
        is raised when an object of the wrong type is passed.
        The collections footprint and time-stamps are adjusted when necessary.
    """
    coverage = cast_eo_object(coverage)
    if not isinstance(coverage, Coverage):
        raise ManagementError(
            'Cannot insert object of type %r' % type(coverage).__name__
        )

    product_type = product.product_type
    coverage_type = coverage.coverage_type

    allowed = True
    if product_type:
        if not coverage_type:
            allowed = False
        else:
            allowed = product_type.allowed_coverage_types.filter(
                pk=coverage_type.pk
            ).exists()

    if not allowed:
        raise ManagementError(
            'Cannot insert Coverage as the coverage type %r is not allowed '
            'in this product' % (coverage_type.name if coverage_type else 'None')
        )

    product.coverages.add(coverage)

# ==============================================================================
# Validators
# ==============================================================================


def validate_grid(grid):
    """ Validation function for grids.
    """

    higher_dim = False
    for i in range(4, 0, -1):
        axis_type = getattr(grid, 'axis_%d_type' % i, None)
        axis_name = getattr(grid, 'axis_%d_name' % i, None)
        axis_offset = getattr(grid, 'axis_%d_offset' % i, None)

        attrs = (axis_type, axis_name, axis_offset)

        has_dim = any(attrs)

        # check that when this axis is not set, no higher axis is set
        if not has_dim and higher_dim:
            raise ValidationError(
                'Axis %d not set, but higher axis %d is set.' % (i, higher_dim)
            )

        # check that all of 'name', 'type', and 'offset' is set
        if has_dim and not all(attrs):
            raise ValidationError(
                "For each axis, 'name', 'type', and 'offset' must be set."
            )

        higher_dim = i if has_dim else False


def validate_browse_type(browse_type):
    """ Validate the expressions of the browse type to only reference fields
        available for that browse type.
    """
    expressions = [
        browse_type.red_or_grey_expression,
        browse_type.green_expression,
        browse_type.blue_expression,
        browse_type.alpha_expression,
    ]

    fields = set()
    for expression in expressions:
        try:
            fields |= set(extract_fields(browse_type.red_or_grey_expression))
        except BandExpressionError:
            pass

    all_fields = set(
        FieldType.objects.filter(
            coverage_type__allowed_product_types=browse_type.product_type,
        ).values_list('identifier', flat=True)
    )

    missing_fields = fields - all_fields
    if missing_fields:
        raise ValidationError(
            "Expressions are referencing unknow field%s: %s. Available field%s: "
            "%s." % (
                "s" if len(missing_fields) > 1 else "",
                ", ".join(("'%s'" % field) for field in missing_fields),
                "s" if len(all_fields) > 1 else "",
                ", ".join(("'%s'" % field) for field in all_fields),
            )
        )

# ==============================================================================
# Utilities
# ==============================================================================


def product_get_metadata(product):
    try:
        product_metadata = product.product_metadata
    except ProductMetadata.DoesNotExist:
        return []

    def get_value(product_metadata, field):
        raw_value = getattr(product_metadata, field.name)
        if isinstance(field, models.ForeignKey):
            return raw_value.value
        elif field.choices:
            return dict(field.choices)[raw_value]
        return raw_value

    return [
        (field.name, get_value(product_metadata, field))
        for field in ProductMetadata._meta.fields
        if field.name not in ('id', 'product') and
        getattr(product_metadata, field.name, None) is not None
    ]<|MERGE_RESOLUTION|>--- conflicted
+++ resolved
@@ -141,12 +141,8 @@
 
 class MaskType(models.Model):
     name = models.CharField(max_length=512, validators=name_validators, **mandatory)
-<<<<<<< HEAD
     product_type = models.ForeignKey('ProductType', on_delete=models.CASCADE, related_name='mask_types', **mandatory)
-=======
-    product_type = models.ForeignKey('ProductType', related_name='mask_types', **mandatory)
     validity = models.BooleanField(default=False)
->>>>>>> d51a1287
 
     def __str__(self):
         return self.name
