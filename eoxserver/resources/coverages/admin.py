--- conflicted
+++ resolved
@@ -27,7 +27,6 @@
 # THE SOFTWARE.
 #-------------------------------------------------------------------------------
 
-<<<<<<< HEAD
 from django.core.exceptions import ValidationError
 from django.contrib.gis import forms
 from django.contrib.gis import admin
@@ -111,445 +110,6 @@
             choices=get_projection_format_choices()
         )
 
-=======
-import logging
-
-from django.contrib.gis import admin
-from django.contrib import messages
-from django.conf import settings
-from django.http import HttpResponseRedirect
-from django.contrib.admin.util import unquote
-from django.core.exceptions import ObjectDoesNotExist
-from django.db import transaction
-
-from eoxserver.backends.models import (
-    Location, LocalPath, RemotePath, RasdamanLocation
-)
-from eoxserver.resources.coverages.models import (
-    EOMetadataRecord, DataSource, TileIndex,
-    LayerMetadataRecord, LineageRecord, NilValueRecord,
-    RectifiedDatasetRecord, ReferenceableDatasetRecord, BandRecord,
-    RangeType2Band, RangeTypeRecord, RectifiedStitchedMosaicRecord,
-    PlainCoverageRecord, DatasetSeriesRecord, ExtentRecord, DataPackage,
-    LocalDataPackage, RemoteDataPackage, RasdamanDataPackage
-)
-
-from eoxserver.core.system import System
-from eoxserver.core.admin import ConfirmationAdmin
-from eoxserver.core.util.timetools import UTCOffsetTimeZoneInfo
-
-
-logger = logging.getLogger(__name__)
-System.init()
-
-# NilValue
-
-
-class NilValueInline(admin.TabularInline):
-    model = BandRecord.nil_values.__getattribute__("through")
-    extra = 1
-
-
-class NilValueAdmin(admin.ModelAdmin):
-    inlines = (NilValueInline, )
-admin.site.register(NilValueRecord, NilValueAdmin)
-
-# RangeType
-
-
-class RangeType2BandInline(admin.TabularInline):
-    model = RangeType2Band
-    extra = 1
-
-
-class RangeTypeAdmin(admin.ModelAdmin):
-    inlines = (RangeType2BandInline, )
-
-
-class BandRecordAdmin(admin.ModelAdmin):
-    inlines = (RangeType2BandInline, NilValueInline)
-    exclude = ('nil_values', )
-admin.site.register(RangeTypeRecord, RangeTypeAdmin)
-admin.site.register(BandRecord, BandRecordAdmin)
-
-
-class PlainCoverageLayerMetadataInline(admin.TabularInline):
-# SingleFile Coverage
-    model = PlainCoverageRecord.layer_metadata.__getattribute__("through")
-    extra = 1
-
-
-class PlainCoverageAdmin(admin.ModelAdmin):
-    #list_display = ('coverage_id', 'filename', 'range_type')
-    #list_editable = ('filename', 'range_type')
-    list_filter = ('range_type', )
-    ordering = ('coverage_id', )
-    search_fields = ('coverage_id', )
-    inlines = (PlainCoverageLayerMetadataInline, )
-    exclude = ('layer_metadata',)
-admin.site.register(PlainCoverageRecord, PlainCoverageAdmin)
-
-
-class StitchedMosaic2DatasetInline(admin.TabularInline):
-    model = RectifiedStitchedMosaicRecord.rect_datasets.__getattribute__("through")
-    verbose_name = "Stitched Mosaic to Dataset Relation"
-    verbose_name_plural = "Stitched Mosaic to Dataset Relations"
-    extra = 1
-    can_delete = False
-
-    # TODO: this is causing an exception
-    '''def get_readonly_fields(self, request, obj=None):
-        if obj is not None and obj.automatic:
-            return self.readonly_fields + (
-                'rectifiedstitchedmosaicrecord', #'rectifieddatasetrecord'
-            )
-        return super(StitchedMosaic2DatasetInline, self).get_readonly_fields(request, obj)'''
-
-
-class DatasetSeries2DatasetInline(admin.TabularInline):
-    model = DatasetSeriesRecord.rect_datasets.__getattribute__("through")
-    verbose_name = "Dataset Series to Dataset Relation"
-    verbose_name_plural = "Dataset Series to Dataset Relations"
-    extra = 1
-    
-    #template ="admin/tabular.html"
-    
-    #readonly_fields = ('datasetseriesrecord', )
-    
-    can_delete = False
-    
-    # TODO: this is causing an exception
-    #def get_readonly_fields(self, request, obj=None):
-        #return super(DatasetSeries2DatasetInline, self).get_readonly_fields(request, obj)
-        #if obj is not None and obj.automatic:
-        #    return self.readonly_fields + ('datasetseriesrecord', )
-        #
-        #    return self.readonly_fields + (
-        #        'datasetseriesrecord', #'rectifieddatasetrecord'
-        #    )
-        #raise
-        #return self.readonly_fields#
-
-class DataPackageInline(admin.StackedInline):
-    model = DataPackage
-
-
-class LineageInline(admin.StackedInline):
-    model = LineageRecord
-
-
-class LayerMetadata2DatasetInline(admin.StackedInline):
-    model = RectifiedDatasetRecord.layer_metadata.__getattribute__("through")
-    extra = 1
-    can_delete = True
-
-
-class RectifiedDatasetAdmin(ConfirmationAdmin):
-    #list_display = ('coverage_id', 'eo_id', 'data_package', 'range_type', 'extent')
-    fields = ('automatic', 'visible', 'coverage_id', 'eo_id', 'range_type', 'extent', 'eo_metadata', 'data_package', 'data_source', 'lineage')
-    list_display = ('coverage_id', 'eo_id', 'range_type', 'extent', 'visible')
-    #list_editable = ('data_package', 'range_type', 'extent')
-    list_editable = ('range_type', 'extent', 'visible')
-    list_filter = ('range_type', )
-
-    ordering = ('coverage_id', )
-    search_fields = ('coverage_id', )
-    inlines = (StitchedMosaic2DatasetInline, DatasetSeries2DatasetInline, LayerMetadata2DatasetInline)
-
-    # We need to override the bulk delete function of the admin to make
-    # sure the overrode delete() method of EODatasetMixIn is
-    # called.
-    actions = ['really_delete_selected', ]
-
-    def get_actions(self, request):
-        actions = super(RectifiedDatasetAdmin, self).get_actions(request)
-        if 'delete_selected' in actions: del actions['delete_selected']
-        return actions
-
-    def really_delete_selected(self, request, queryset):
-        for obj in queryset:
-            obj.delete()
-        if queryset.count() == 1:
-            message_bit = "1 Dataset was"
-        else:
-            message_bit = "%s Datasets were" % queryset.count()
-        self.message_user(request, "%s successfully deleted." % message_bit)
-    really_delete_selected.short_description = "Delete selected Dataset entries"
-
-    def change_view(self, request, object_id, *args, **kwargs):
-        obj = self.get_object(request, object_id)
-        diff = self.get_changes(request, object_id)
-        old_automatic, new_automatic = diff.get('automatic', (False, False))
-
-        if (old_automatic and new_automatic) or obj.automatic:
-            messages.warning(request, "This rectified dataset cannot be changed "
-                             "because it is marked as 'automatic'.")
-
-        return super(RectifiedDatasetAdmin, self).change_view(request, object_id, *args, **kwargs)
-
-    def get_readonly_fields(self, request, obj=None):
-        """
-        If the instance is automatic, this method will return a 
-        list of disabled fields.
-        These cannot be changed by the user, unless he disables
-        the `automatic` field.
-        """
-        if obj is not None and obj.automatic:
-            return self.readonly_fields + (
-                'coverage_id', 'eo_id', 'eo_metadata',
-                'lineage', 'data_package', 'extent',
-                'layer_metadata', 
-            )
-
-        return self.readonly_fields
-
-    def require_confirmation(self, diff):
-        try:
-            old_automatic, new_automatic = diff['automatic']
-            if not old_automatic and new_automatic:
-                return "You are marking the rectified dataset as automatic. All manual changes will be reset."
-        except KeyError:
-            pass
-        return False
-
-admin.site.register(RectifiedDatasetRecord, RectifiedDatasetAdmin)
-
-
-class ReferenceableDatasetAdmin(ConfirmationAdmin):
-    #list_display = ('coverage_id', 'eo_id', 'data_package', 'range_type', 'size_x', 'size_y')
-    fields = ('automatic', 'visible', 'coverage_id', 'eo_id', 'range_type', 'extent', 'eo_metadata', 'data_package', 'lineage')
-    list_display = ('coverage_id', 'eo_id', 'range_type', 'extent', 'visible')
-    #list_editable = ('data_package', 'range_type', 'extent')
-    list_editable = ('range_type', 'extent', 'visible')
-    list_filter = ('range_type', )
-
-    ordering = ('coverage_id', )
-    search_fields = ('coverage_id', )
-# TODO: Separate inline or rewrite existing one:    inlines = (DatasetSeries2DatasetInline, )
-
-    # We need to override the bulk delete function of the admin to make
-    # sure the overrode delete() method of EODatasetMixIn is
-    # called.
-    actions = ['really_delete_selected', ]
-
-    def get_actions(self, request):
-        actions = super(ReferenceableDatasetAdmin, self).get_actions(request)
-        if 'delete_selected' in actions: del actions['delete_selected']
-        return actions
-
-    def really_delete_selected(self, request, queryset):
-        for obj in queryset:
-            obj.delete()
-        if queryset.count() == 1:
-            message_bit = "1 Dataset was"
-        else:
-            message_bit = "%s Datasets were" % queryset.count()
-        self.message_user(request, "%s successfully deleted." % message_bit)
-    really_delete_selected.short_description = "Delete selected Dataset entries"
-
-    def change_view(self, request, object_id, *args, **kwargs):
-        obj = self.get_object(request, object_id)
-        diff = self.get_changes(request, object_id)
-        old_automatic, new_automatic = diff.get('automatic', (False, False))
-
-        if (old_automatic and new_automatic) or obj.automatic:
-            messages.warning(request, "This referenceable dataset cannot be changed "
-                             "because it is marked as 'automatic'.")
-            
-        return super(ReferenceableDatasetAdmin, self).change_view(request, object_id, *args, **kwargs)
-
-    def get_readonly_fields(self, request, obj=None):
-        """
-        If the instance is automatic, this method will return a 
-        list of disabled fields.
-        These cannot be changed by the user, unless he disables
-        the `automatic` field.
-        """
-        if obj is not None and obj.automatic:
-            return self.readonly_fields + (
-                'coverage_id', 'eo_id', 'eo_metadata',
-                'lineage', 'data_package', 'extent', 'layer_metadata' )
-            
-        return self.readonly_fields
-
-    def require_confirmation(self, diff):
-        try:
-            old_automatic, new_automatic = diff['automatic']
-            if not old_automatic and new_automatic:
-                return "You are marking the referenceable dataset as automatic. All manual changes will be reset."
-        except KeyError:
-            pass
-        return False
-
-admin.site.register(ReferenceableDatasetRecord, ReferenceableDatasetAdmin)
-
-
-class AbstractContainerAdmin(admin.ModelAdmin):
-    # We need to override the bulk delete function of the admin to make
-    # sure the overrode delete() method of EOCoverageRecord is
-    # called.
-    actions = ['really_delete_selected', ]
-    coverage_manager_intf_id = ""
-    container_wrapper_factory_id = ""
-
-    def get_manager(self):
-        System.init()
-
-        return System.getRegistry().findAndBind(
-            intf_id="resources.coverages.interfaces.Manager",
-            params={
-                "resources.coverages.interfaces.res_type": self.coverage_manager_intf_id
-            }
-        )
-
-    def get_wrapper(self, pk):
-        raise NotImplementedError()
-
-    def get_actions(self, request):
-        actions = super(AbstractContainerAdmin, self).get_actions(request)
-        if 'delete_selected' in actions: del actions['delete_selected']
-        return actions
-
-    def really_delete_selected(self, request, queryset):
-        for obj in queryset:
-            obj.delete()
-        
-        count = queryset.count()
-        self.message_user(request, "%d %s were successfully deleted." % (
-               count,
-               self.model.Meta.verbose_name if count == 1 else self.model._meta.verbose_name_plural
-           )
-        )
-    really_delete_selected.short_description = "Delete selected entries"
-
-    def save_model(self, request, obj, form, change):
-        super(AbstractContainerAdmin, self).save_model(request, obj, form, change)
-        self.obj_to_sync = obj
-
-    def try_synchronize(self):
-        try:
-            obj_to_sync = getattr(self, "obj_to_sync")
-            System.init()
-            mgr = self.get_manager()
-            obj_id = self.get_obj_id(obj_to_sync)
-            with transaction.commit_on_success():
-                mgr.synchronize(obj_id)
-        except AttributeError:
-            pass
-        except obj_to_sync.DoesNotExist:
-            pass
-
-    def add_view(self, request, *args, **kwargs):
-        try:
-            ret = super(AbstractContainerAdmin, self).add_view(request, *args, **kwargs)
-            self.try_synchronize()
-            return ret
-        except:
-            messages.error(request, "Could not create %s" % self.model._meta.verbose_name)
-            return HttpResponseRedirect("..")
-
-    def change_view(self, request, object_id, *args, **kwargs):
-        try:
-            ret = super(AbstractContainerAdmin, self).change_view(request, object_id, *args, **kwargs)
-            self.try_synchronize()
-            return ret
-        except:
-            messages.error(request, "Could not change %s" % self.model._meta.verbose_name)
-            raise
-            return HttpResponseRedirect("..")
-
-    def changelist_view(self, request, *args, **kwargs):
-        try:
-            ret = super(AbstractContainerAdmin, self).changelist_view(request, *args, **kwargs)
-            self.try_synchronize()
-            return ret
-        except:
-            messages.error(request, "Could not change %s" % self.model._meta.verbose_name)
-            raise
-            return HttpResponseRedirect("..")
-
-    def delete_view(self, request, *args, **kwargs):
-        try:
-            ret = super(AbstractContainerAdmin, self).delete_view(request, *args, **kwargs)
-            # TODO: need synchronization here?
-            return ret
-        except:
-            messages.error(request, "Could not delete %s" % self.model._meta.verbose_name)
-            return HttpResponseRedirect("..")
-
-
-class DatasetSeries2StichedMosaicInline(admin.TabularInline):
-    model = DatasetSeriesRecord.rect_stitched_mosaics.__getattribute__("through")
-    verbose_name = "Dataset Series to Stitched Mosaic Relation"
-    verbose_name_plural = "Dataset Series to Stitched Mosaic Relations"
-    can_delete = False
-    extra = 1
-
-
-class RectifiedStitchedMosaicAdmin(AbstractContainerAdmin):
-    list_display = ('eo_id', 'eo_metadata', )
-    list_editable = ('eo_metadata', )
-    ordering = ('eo_id', )
-    search_fields = ('eo_id', )
-    filter_horizontal = ('rect_datasets', )
-    inlines = (DatasetSeries2StichedMosaicInline, )
-
-    coverage_manager_intf_id = "eo.rect_stitched_mosaic"
-
-    # Increase the width of the select boxes of the horizontal filter.
-    class Media:
-        css = {
-            'all': ('/'+settings.MEDIA_URL+'/admin/widgets.css',)
-        }
-
-    def get_obj_id(self, obj):
-        return obj.coverage_id
-
-admin.site.register(RectifiedStitchedMosaicRecord, RectifiedStitchedMosaicAdmin)
-
-"""class DataDirInline(admin.TabularInline):
-    model = DataDirRecord
-    extra = 1
-
-    def save_model(self, request, obj, form, change):
-        raise # TODO"""
-
-
-class LayerMetadata2DatasetSeriesInline(admin.StackedInline):
-    model = DatasetSeriesRecord.layer_metadata.__getattribute__("through")
-    extra = 1
-    can_delete = True
-
-
-class DatasetSeriesAdmin(AbstractContainerAdmin):
-    inlines = (LayerMetadata2DatasetSeriesInline,)
-    list_display = ('eo_id', 'eo_metadata', )
-    list_editable = ('eo_metadata', )
-    ordering = ('eo_id', )
-    search_fields = ('eo_id', )
-    fieldsets = (
-        (None, {
-            'fields': ('eo_id', 'eo_metadata', 'data_sources' ),
-            'description': 'Demo DatasetSeries description.',
-        }),
-        ('Advanced coverage handling', {
-            'classes': ('collapse',),
-            'fields': ('rect_stitched_mosaics', 'rect_datasets', 'ref_datasets')
-        }),
-    )
-    filter_horizontal = ('rect_stitched_mosaics', 'rect_datasets', 'ref_datasets')
-
-    coverage_manager_intf_id = "eo.dataset_series"
-
-    # Increase the width of the select boxes of the horizontal filter.
-    class Media:
-        css = {
-            'all': ('/'+settings.MEDIA_URL+'/admin/widgets.css',)
-        }
-
-    def get_obj_id(self, obj):
-        return obj.eo_id
->>>>>>> 5ea7598e
 
 class CoverageForm(LocationForm):
     pass
@@ -566,7 +126,6 @@
     wms_layer = 'terrain'
     default_lon = 16
     default_lat = 48
-<<<<<<< HEAD
 
 
 class CoverageAdmin(EOObjectAdmin):
@@ -578,7 +137,7 @@
             'fields': ('identifier', )
         }),
         ('Metadata', {
-            'fields': ('range_type', 
+            'fields': ('range_type',
                        ('size_x', 'size_y'),
                        ('min_x', 'min_y'),
                        ('max_x', 'max_y'),
@@ -593,7 +152,7 @@
 class CollectionAdmin(EOObjectAdmin):
 
     list_display = ("identifier", num_coverages, num_collections)
-    
+
     def save_related(self, request, form, formsets, change):
         try:
             super(CollectionAdmin, self).save_related(
@@ -610,9 +169,9 @@
                 request, "Successfully fake-synchronized %s." % str(model),
                 messages.INFO
             )
-    
+
     synchronize.short_description = "Synchronizes the collections with its data sources."
-    
+
     actions = EOObjectAdmin.actions + ["synchronize"]
 
 
@@ -637,7 +196,7 @@
         queryset = super(BandInline, self).get_queryset()
         return queryset.order_by("index")
 
-    
+
     #def formfield_for_foreignkey(self, db_field, request, **kwargs):
         # TODO: get only nilvalue sets for the same data type
         #if db_field.name == "nil_value_set":
@@ -647,114 +206,13 @@
 class CollectionInline(AbstractInline):
     model = getattr(models.Collection.eo_objects, "through")
     fk_name = "eo_object"
-=======
-    default_zoom = 3
-    # add overlay
-    map_template = 'admin/openlayers_extralayers.html'
-
-    def save_model(self, request, obj, form, change):
-        # steps:
-        # 1. retrieve EO GML from obj
-        # 2. validate against other input values (begin_time, end_time,
-        #    footprint)
-        # 3. validate against schema
-
-        self.metadata_object = obj
-
-        tzi = UTCOffsetTimeZoneInfo()
-        tzi.setOffsets("+", 0, 0)
-
-        if obj.timestamp_begin.tzinfo is None:
-            dt = obj.timestamp_begin.replace(tzinfo=UTCOffsetTimeZoneInfo())
-            obj.timestamp_begin = dt.astimezone(UTCOffsetTimeZoneInfo())
-
-        if obj.timestamp_end.tzinfo is None:
-            dt = obj.timestamp_end.replace(tzinfo=UTCOffsetTimeZoneInfo())
-            obj.timestamp_end = dt.astimezone(UTCOffsetTimeZoneInfo())
-
-        super(EOMetadataAdmin, self).save_model(request, obj, form, change)
-
-        if obj.timestamp_begin.tzinfo is None:
-            raise
-        """
-        if len(self.metadata_object.eo_gml) > 0:
-            # not sure about this:
-            # get right metadata interface
-            # look for metadata given in gml
-            # TODO currently error because no filename given
-            iu = EOxSMetadataInterfaceFactory.getMetadataInterface(None, "eogml") #we got no filename, do we?
-            # TODO what if metadata is already set?
-            self.metadata_object.footprint = interface.getFootprint()
-        """
-
-    def save_formset(self, request, form, formset, change):
-        """raise
-        if formset.model == EOMetadataRecord:
-            changed_datasets = formset.save(commit=False)
-
-            synchronizer = EOMetadataSynchronizer(self.metadata_object)
-
-            try:
-                if change:
-                    synchronizer.update()
-                else:
-                    synchronizer.create()
-            except:
-                logger.error("Error when synchronizing.")
-                #transaction.rollback()
-                messages.error(request, "Error when synchronizing with file system.")
-                #return
-                raise
-
-            for dataset in changed_datasets:
-                if not dataset.automatic:
-                    dataset.save()
-        else:
-            super(EOMetadataAdmin, self).save_formset(request, form, formset, change)
-        """
-        # SK: don't think we need to override this method, as it should
-        # not be called; see also the explanation in the save_formset()
-        # method of RectifiedStitchedMosaicAdmin,
-        # DatasetSeriesAdmin
-
-        super(EOMetadataAdmin, self).save_formset(request, form, formset, change)
-
-    def change_view(self, request, object_id, *args, **kwarg):
-        obj = self.get_object(request, unquote(object_id))
-        try:
-            if obj.rectifieddatasetrecord_set.automatic:
-                messages.warning(request, "This EO Metadata record cannot be changed because "
-                                 "the associated dataset is marked as 'automatic'.")
-        except ObjectDoesNotExist:
-            pass
-        return super(EOMetadataAdmin, self).change_view(request, object_id, *args, **kwarg)
-
-    def get_readonly_fields(self, request, obj=None):
-        try:
-            if obj is not None and obj.rectifieddatasetrecord_set.automatic:
-                return self.readonly_fields + (
-                    'timestamp_begin', 'timestamp_end',
-                    'footprint', 'eo_gml', 'objects'
-                )
-        except ObjectDoesNotExist:
-            pass
-        return self.readonly_fields
-
-admin.site.register(EOMetadataRecord, EOMetadataAdmin)
-
-
-class LayerMetadataAdmin(admin.ModelAdmin):
-    inlines = (PlainCoverageLayerMetadataInline, )
-admin.site.register(LayerMetadataRecord, LayerMetadataAdmin)
->>>>>>> 5ea7598e
-
-
-<<<<<<< HEAD
+
+
 class EOObjectInline(AbstractInline):
     model = getattr(models.Collection.eo_objects, "through")
     fk_name = "collection"
 
-    
+
 class DataSourceInline(AbstractInline):
     model = models.DataSource
     form = LocationForm
@@ -763,42 +221,13 @@
 
 class DataItemInline(AbstractInline):
     model = models.backends.DataItem
-=======
-
-class DataSourceAdmin(admin.ModelAdmin):
-    model = DataSource
-
-    def formfield_for_foreignkey(self, db_field, request=None, **kwargs):
-        """ exclude all locations from the query that
-        are used within DataPackages.
-        """
-
-        if db_field.name == 'location':
-            kwargs['queryset'] = Location.objects.filter(
-                localpath__data_file_packages=None,
-                localpath__metadata_file_packages=None,
-                remotepath__data_file_packages=None,
-                remotepath__metadata_file_packages=None,
-                rasdamanlocation__data_packages=None,
-                localpath__rasdaman_metadata_file_packages=None
-            )
-        return super(DataSourceAdmin, self).formfield_for_foreignkey(db_field, request, **kwargs)
->>>>>>> 5ea7598e
-
-
-<<<<<<< HEAD
+
+
 #===============================================================================
 # Model admins
 #===============================================================================
-=======
-#============================
-# Data Packages for Datasets
-#============================
-
->>>>>>> 5ea7598e
-
-
-<<<<<<< HEAD
+
+
 class ProjectionAdmin(admin.ModelAdmin):
     model = models.Projection
     form = ProjectionForm
@@ -809,14 +238,14 @@
 class NilValueSetAdmin(admin.ModelAdmin):
     model = models.RangeType
     form = NilValueSetForm
-    inlines = (NilValueInline,) 
+    inlines = (NilValueInline,)
 
 admin.site.register(models.NilValueSet, NilValueSetAdmin)
 
 
 class RangeTypeAdmin(admin.ModelAdmin):
     model = models.RangeType
-    inlines = (BandInline,) 
+    inlines = (BandInline,)
 
 admin.site.register(models.RangeType, RangeTypeAdmin)
 
@@ -844,37 +273,15 @@
             self.message_user(
                 request, "Successfully fake-stitched %s." % str(model),
                 messages.INFO
-=======
-
-class LocalDataPackageAdmin(AbstractDataPackageAdmin):
-    model = LocalDataPackage
-
-    def formfield_for_foreignkey(self, db_field, request=None, **kwargs):
-        if db_field.name in ('data_location', 'metadata_location'):
-            kwargs['queryset'] = LocalPath.objects.filter(
-                data_sources=None
             )
-        return super(AbstractDataPackageAdmin, self).formfield_for_foreignkey(db_field, request, **kwargs)
-
-
-class RemoteDataPackageAdmin(AbstractDataPackageAdmin):
-    model = RemoteDataPackage
-
-    def formfield_for_foreignkey(self, db_field, request=None, **kwargs):
-        if db_field.name in ('data_location', 'metadata_location'):
-            kwargs['queryset'] = RemotePath.objects.filter(
-                data_sources=None
->>>>>>> 5ea7598e
-            )
-    
+
     restitch.short_description = "Restitch the rectified stitched mosaic."
-    
+
     actions = CollectionAdmin.actions + ["restitch"]
 
 admin.site.register(models.RectifiedStitchedMosaic, RectifiedStitchedMosaicAdmin)
 
 
-<<<<<<< HEAD
 class DatasetSeriesAdmin(CollectionAdmin):
     model = models.DatasetSeries
 
@@ -886,22 +293,7 @@
             'fields': (('begin_time', 'end_time'), 'footprint')
         }),
     )
-    
+
     inlines = (DataSourceInline, EOObjectInline, CollectionInline)
-=======
-class RasdamanDataPackageAdmin(AbstractDataPackageAdmin):
-    model = RasdamanDataPackage
-
-    def formfield_for_foreignkey(self, db_field, request=None, **kwargs):
-        if db_field.name == 'data_location': 
-            kwargs['queryset'] = RasdamanLocation.objects.filter(
-                data_sources=None
-            )
-        elif db_field.name == 'metadata_location':
-            kwargs['queryset'] = LocalPath.objects.filter(
-                data_sources=None
-            )
-        return super(AbstractDataPackageAdmin, self).formfield_for_foreignkey(db_field, request, **kwargs)
->>>>>>> 5ea7598e
 
 admin.site.register(models.DatasetSeries, DatasetSeriesAdmin)