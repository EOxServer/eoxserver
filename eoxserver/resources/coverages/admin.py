#-------------------------------------------------------------------------------
#
# Project: EOxServer <http://eoxserver.org>
# Authors: Fabian Schindler <fabian.schindler@eox.at>
#          Stephan Meissl <stephan.meissl@eox.at>
#          Stephan Krause <stephan.krause@eox.at>
#
#-------------------------------------------------------------------------------
# Copyright (C) 2011 EOX IT Services GmbH
#
# Permission is hereby granted, free of charge, to any person obtaining a copy
# of this software and associated documentation files (the "Software"), to deal
# in the Software without restriction, including without limitation the rights
# to use, copy, modify, merge, publish, distribute, sublicense, and/or sell 
# copies of the Software, and to permit persons to whom the Software is 
# furnished to do so, subject to the following conditions:
#
# The above copyright notice and this permission notice shall be included in all
# copies of this Software or works derived from this Software.
#
# THE SOFTWARE IS PROVIDED "AS IS", WITHOUT WARRANTY OF ANY KIND, EXPRESS OR
# IMPLIED, INCLUDING BUT NOT LIMITED TO THE WARRANTIES OF MERCHANTABILITY,
# FITNESS FOR A PARTICULAR PURPOSE AND NONINFRINGEMENT. IN NO EVENT SHALL THE
# AUTHORS OR COPYRIGHT HOLDERS BE LIABLE FOR ANY CLAIM, DAMAGES OR OTHER
# LIABILITY, WHETHER IN AN ACTION OF CONTRACT, TORT OR OTHERWISE, ARISING FROM,
# OUT OF OR IN CONNECTION WITH THE SOFTWARE OR THE USE OR OTHER DEALINGS IN
# THE SOFTWARE.
#-------------------------------------------------------------------------------

from django.core.exceptions import ValidationError
from django.contrib.gis import forms
from django.contrib.gis import admin
from django.contrib import messages

from eoxserver.contrib import gdal
from eoxserver.resources.coverages import models
from eoxserver.backends.admin import LocationForm


#===============================================================================
# List display fields
#===============================================================================

def num_coverages(collection):
    return len(filter(models.iscoverage, collection.eo_objects.all()))

num_coverages.short_description = "Coverages contained in this collection"


def num_collections(collection):
    return len(filter(models.iscollection, collection.eo_objects.all()))

num_collections.short_description = "Collections contained in this collection"


#===============================================================================
# Choices
#===============================================================================


def get_projection_format_choices():
    # TODO: replace with dynamic lookup via plugins? or stick with gdal supported stuff?
    return (
        ("WKT", "WKT"),
        ("XML", "XML"),
        ("URL", "URL"),
    )


def get_gdal_data_type_choices():
    return gdal.GDT_TO_NAME.items()


def get_gdal_color_interpretation_choices():
    return gdal.GCI_TO_NAME.items()


#===============================================================================
# ModelForms
#===============================================================================


class NilValueSetForm(forms.ModelForm):
    def __init__(self, *args, **kwargs):
        super(NilValueSetForm, self).__init__(*args, **kwargs)
        self.fields['data_type'] = forms.ChoiceField(
            choices=get_gdal_data_type_choices()
        )


class BandInlineForm(forms.ModelForm):
    def __init__(self, *args, **kwargs):
        super(BandInlineForm, self).__init__(*args, **kwargs)
        self.fields['data_type'] = forms.ChoiceField(
            choices=get_gdal_data_type_choices()
        )
        self.fields['color_interpretation'] = forms.ChoiceField(
            choices=get_gdal_color_interpretation_choices()
        )


class ProjectionForm(forms.ModelForm):
    """ Form for `Projections`. Overrides the `format` formfield and adds
        choices dynamically.
    """

    def __init__(self, *args, **kwargs):
        super(ProjectionForm, self).__init__(*args, **kwargs)
        self.fields['format'] = forms.ChoiceField(
            choices=get_projection_format_choices()
        )


class CoverageForm(LocationForm):
    pass


#===============================================================================
# Abstract admins
#===============================================================================


class EOObjectAdmin(admin.GeoModelAdmin):
    wms_url = 'http://tiles.maps.eox.at/wms/'
    wms_layer = 'globcover,overlay_streets_wgs84'


class CoverageAdmin(EOObjectAdmin):

    form = CoverageForm

    fieldsets = (
        (None, {
            'fields': ('identifier', )
        }),
        ('Metadata', {
            'fields': ('range_type', 
                       ('size_x', 'size_y'),
                       ('min_x', 'min_y'),
                       ('max_x', 'max_y'),
                       ('srid', 'projection'),
                       ('begin_time', 'end_time'),
                       'footprint'),
            'description': 'Geospatial metadata'
        }),
    )


class CollectionAdmin(EOObjectAdmin):

<<<<<<< HEAD
    list_display = ("identifier", num_coverages, num_collections)
=======
class EOMetadataAdmin(admin.GeoModelAdmin):
    wms_name = 'EOX Maps'
    wms_url = 'http://tiles.maps.eox.at/wms/'
    wms_layer = 'terrain,overlay'
    default_lon = 16
    default_lat = 48
>>>>>>> b1a58cc2
    
    def save_related(self, request, form, formsets, change):
        try:
            super(CollectionAdmin, self).save_related(
                request, form, formsets, change
            )
        except ValidationError, e:
            for m in e.messages:
                self.message_user(request, str(m), messages.ERROR)


    def synchronize(self, request, queryset):
        for model in queryset:
            self.message_user(
                request, "Successfully fake-synchronized %s." % str(model),
                messages.INFO
            )
    
    synchronize.short_description = "Synchronizes the collections with its data sources."
    
    actions = EOObjectAdmin.actions + ["synchronize"]


class AbstractInline(admin.TabularInline):
    extra = 1


#===============================================================================
# Inline admins
#===============================================================================

class NilValueInline(AbstractInline):
    model = models.NilValue


class BandInline(AbstractInline):
    form = BandInlineForm # TODO: not working as expected...
    model = models.Band
    extra = 0

    def get_queryset(self):
        queryset = super(BandInline, self).get_queryset()
        return queryset.order_by("index")

    
    #def formfield_for_foreignkey(self, db_field, request, **kwargs):
        # TODO: get only nilvalue sets for the same data type
        #if db_field.name == "nil_value_set":
        #    kwargs["queryset"] = models.NilValueSet.objects.filter(data_type=)


class CollectionInline(AbstractInline):
    model = getattr(models.Collection.eo_objects, "through")
    fk_name = "eo_object"


class EOObjectInline(AbstractInline):
    model = getattr(models.Collection.eo_objects, "through")
    fk_name = "collection"

    
class DataSourceInline(AbstractInline):
    model = models.DataSource
    form = LocationForm
    extra = 0


class DataItemInline(AbstractInline):
    model = models.backends.DataItem


#===============================================================================
# Model admins
#===============================================================================


class ProjectionAdmin(admin.ModelAdmin):
    model = models.Projection
    form = ProjectionForm

admin.site.register(models.Projection, ProjectionAdmin)


class NilValueSetAdmin(admin.ModelAdmin):
    model = models.RangeType
    form = NilValueSetForm
    inlines = (NilValueInline,) 

admin.site.register(models.NilValueSet, NilValueSetAdmin)


class RangeTypeAdmin(admin.ModelAdmin):
    model = models.RangeType
    inlines = (BandInline,) 

admin.site.register(models.RangeType, RangeTypeAdmin)


class RectifiedDatasetAdmin(CoverageAdmin):
    model = models.RectifiedDataset
    inlines = (DataItemInline, CollectionInline)

admin.site.register(models.RectifiedDataset, RectifiedDatasetAdmin)


class ReferenceableDatasetAdmin(CoverageAdmin):
    model = models.ReferenceableDataset
    inlines = (DataItemInline, CollectionInline)

admin.site.register(models.ReferenceableDataset, ReferenceableDatasetAdmin)


class RectifiedStitchedMosaicAdmin(CoverageAdmin, CollectionAdmin):
    model = models.RectifiedStitchedMosaic
    inlines = (DataItemInline, CollectionInline, EOObjectInline)

    def restitch(self, request, queryset):
        for model in queryset:
            self.message_user(
                request, "Successfully fake-stitched %s." % str(model),
                messages.INFO
            )
    
    restitch.short_description = "Restitch the rectified stitched mosaic."
    
    actions = CollectionAdmin.actions + ["restitch"]

admin.site.register(models.RectifiedStitchedMosaic, RectifiedStitchedMosaicAdmin)


class DatasetSeriesAdmin(CollectionAdmin):
    model = models.DatasetSeries

    fieldsets = (
        (None, {
            'fields': ('identifier',)
        }),
        ('Metadata', {
            'fields': (('begin_time', 'end_time'), 'footprint')
        }),
    )
    
    inlines = (DataSourceInline, EOObjectInline, CollectionInline)

admin.site.register(models.DatasetSeries, DatasetSeriesAdmin)<|MERGE_RESOLUTION|>--- conflicted
+++ resolved
@@ -121,8 +121,11 @@
 
 
 class EOObjectAdmin(admin.GeoModelAdmin):
+    wms_name = 'EOX Maps'
     wms_url = 'http://tiles.maps.eox.at/wms/'
-    wms_layer = 'globcover,overlay_streets_wgs84'
+    wms_layer = 'terrain,overlay'
+    default_lon = 16
+    default_lat = 48
 
 
 class CoverageAdmin(EOObjectAdmin):
@@ -148,16 +151,7 @@
 
 class CollectionAdmin(EOObjectAdmin):
 
-<<<<<<< HEAD
     list_display = ("identifier", num_coverages, num_collections)
-=======
-class EOMetadataAdmin(admin.GeoModelAdmin):
-    wms_name = 'EOX Maps'
-    wms_url = 'http://tiles.maps.eox.at/wms/'
-    wms_layer = 'terrain,overlay'
-    default_lon = 16
-    default_lat = 48
->>>>>>> b1a58cc2
     
     def save_related(self, request, form, formsets, change):
         try:
