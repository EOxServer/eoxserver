[
    {
        "pk": 9, 
        "model": "coverages.extentrecord", 
        "fields": {
            "maxx":  22.301754, 
            "maxy": -31.984922,  
            "minx":  16.727605, 
            "miny": -36.259107, 
            "size_x": 569, 
            "size_y": 486, 
            "srid": 4326
        }
    },
    {
        "pk": 10, 
        "model": "core.resource", 
        "fields": {}
    }, 
    {
        "pk": 9, 
        "model": "coverages.lineagerecord", 
        "fields": {}
    }, 
    {
        "pk": 13, 
        "model": "coverages.eometadatarecord", 
        "fields": {
            "footprint": "MULTIPOLYGON (((22.301754 -33.039026,20.099457 -32.530560,17.925622 -31.984922,16.727605 -35.166903,18.976948 -35.733683,21.262123 -36.259107,22.301754 -33.039026)))",
            "timestamp_end": "2005-03-31 08:00:36.342970", 
            "timestamp_begin": "2005-03-31 07:59:36.409059", 
            "eo_gml": ""
        }
    }, 
    {
        "pk": 8, 
        "model": "coverages.datapackage", 
        "fields": {
            "metadata_format_name": null, 
            "data_package_type": "local"
        }
    }, 
    {
        "pk": 8, 
        "model": "coverages.localdatapackage", 
        "fields": {
            "metadata_location": 20, 
            "data_location": 20,
	    "source_format": "image/tiff"
        }
    }, 
    {
        "pk": 10, 
        "model": "coverages.coveragerecord", 
        "fields": {
            "range_type": 4, 
            "data_source": null, 
            "automatic": false, 
            "coverage_id": "ASA_WSM_1PNDPA20050331_075939_000000552036_00035_16121_0775", 
            "layer_metadata": []
        }
    }, 
    {
        "pk": 10, 
        "model": "coverages.referenceabledatasetrecord", 
        "fields": {
            "lineage": 9, 
            "data_package": 8, 
            "visible": true, 
            "eo_metadata": 13, 
<<<<<<< HEAD
            "extent": 9, 
            "layer_metadata": [], 
=======
            "size_x": 569, 
            "size_y": 486, 
>>>>>>> e666883d
            "eo_id": "ASA_WSM_1PNDPA20050331_075939_000000552036_00035_16121_0775"
        }
    }, 
    {
        "pk": 20, 
        "model": "backends.location", 
        "fields": {
            "location_type": "local"
        }
    }, 
    {
        "pk": 20, 
        "model": "backends.localpath", 
        "fields": {
            "path": "../autotest/data/asar/ASA_WSM_1PNDPA20050331_075939_000000552036_00035_16121_0775.tiff"
        }
    }
]<|MERGE_RESOLUTION|>--- conflicted
+++ resolved
@@ -68,13 +68,7 @@
             "data_package": 8, 
             "visible": true, 
             "eo_metadata": 13, 
-<<<<<<< HEAD
             "extent": 9, 
-            "layer_metadata": [], 
-=======
-            "size_x": 569, 
-            "size_y": 486, 
->>>>>>> e666883d
             "eo_id": "ASA_WSM_1PNDPA20050331_075939_000000552036_00035_16121_0775"
         }
     }, 
