--- conflicted
+++ resolved
@@ -37,70 +37,15 @@
 # Mandatory.
 instance_id=autotest
 
-<<<<<<< HEAD
-=======
-# The path to the log file. Use absolute paths.
-# Mandatory.
-logging_filename=/var/eoxserver/autotest/autotest/logs/eoxserver.log
-
-# The format to use for logging messages. See the documentation for
-# Pythons's logging module for further details.
-# Optional; use the default.
-#logging_format=
-
-# Which logging levels to include in the log file. Possible values from
-# lowest to highest: DEBUG, INFO, WARNING, ERROR, CRITICAL.
-# Only print messages for the given level and the ones higher than it
-# Optional. The default is DEBUG (log everything).
-#logging_level=
-
-[core.interfaces]
-
-# The runtime validation level. Tells the core whether to include type
-# checks at runtime. Possible values are 'trust', 'warn', 'fail'.
-# Optional. Defaults to 'trust'.
-#runtime_validation_level=
-
-[core.ipc]
-
-# Determine whether to start inter-process communication for exchange
-# on status and configuration changes.
-# This feature is intended primarily for the development process.
-# It is turned off by default
-enabled=True
-
-# Host where the service shall be run.
-# Localhost by default
-host=127.0.0.1
-
-# Port where to listen for / send messages
-port=59999
-
-# Timeout for requests to the IPC server in seconds (or fractions thereof)
-timeout=1.0
-
-# Buffer size; should be a small power of 2
-buffer_size=1024
-
-[core.registry]
-module_dirs=
-modules=eoxserver.services.owscommon,eoxserver.resources.coverages.wrappers,eoxserver.resources.coverages.filters,
-    eoxserver.resources.coverages.formats,
-    eoxserver.resources.coverages.data,eoxserver.resources.coverages.metadata,eoxserver.resources.coverages.managers,
-    eoxserver.backends.local,eoxserver.backends.ftp,eoxserver.backends.rasdaman,eoxserver.backends.cache,
-    eoxserver.backends.factories,eoxserver.services.connectors,
-    eoxserver.services.ows.wms1x,eoxserver.services.ows.wcs1x,eoxserver.services.ows.wcs20,
-    eoxserver.services.ows.wcs.wcs20.getcap,eoxserver.services.ows.wcs.wcs20.desccov,
-    eoxserver.services.ows.wcs.wcs20.desceo,eoxserver.services.ows.wcs.wcs20.getcov,
-    eoxserver.services.ows.wcs.wcs20.subset,
-    eoxserver.services.ows.wcs11Transaction,
-    eoxserver.services.auth.base,eoxserver.services.auth.charonpdp,eoxserver.services.auth.dummypdp
-
->>>>>>> 5fded833
 [services.owscommon]
 #http_service_url    (mandatory) the URL where GET KVP and POST XML
 #                                OWS requests are expected
 http_service_url=http://localhost:8000/ows?
+
+# time_interval_interpretation (optional) How to interpret time intervals.
+#                                         Allowed values are 'closed' and
+#                                         'open'. Default: 'closed'
+#time_interval_interpretation=closed
 
 [services.ows]
 update_sequence=20131219T132000Z
@@ -130,16 +75,10 @@
 contact_instructions=E-mails are usually answered within 3 working days.
 role=Service provider
 
-# time_interval_interpretation (optional) How to interpret time intervals.
-#                                         Allowed values are 'closed' and
-#                                         'open'. Default: 'closed'
-#time_interval_interpretation=closed
-
 [services.ows.wms]
 
 # CRSes supported by WMS (EPSG code; uncomment to set non-default values)
 # Default: 4326,3857,900913,3035
-<<<<<<< HEAD
 supported_crs=4326,3857,900913, # WGS84, WGS84 Pseudo-Mercator, and GoogleEarth spherical mercator
 	3035, #ETRS89
 	32661,32761, # WGS84 UPS-N and UPS-S 
@@ -155,25 +94,8 @@
 	32731,32732,32733,32734,32735,32736,32737,32738,32739,32740, # WGS84 UTM 31S-40S
 	32741,32742,32743,32744,32745,32746,32747,32748,32749,32750, # WGS84 UTM 41S-50S
 	32751,32752,32753,32754,32755,32756,32757,32758,32759,32760  # WGS84 UTM 51S-60S
-=======
-#supported_crs=4326,3857,900913, # WGS84, WGS84 Pseudo-Mercator, and GoogleEarth spherical mercator
-#	3035, #ETRS89
-#	32661,32761, # WGS84 UPS-N and UPS-S
-#	32601,32602,32603,32604,32605,32606,32607,32608,32609,32610, # WGS84 UTM  1N-10N
-#	32611,32612,32613,32614,32615,32616,32617,32618,32619,32620, # WGS84 UTM 11N-20N
-#	32621,32622,32623,32624,32625,32626,32627,32628,32629,32630, # WGS84 UTM 21N-30N
-#	32631,32632,32633,32634,32635,32636,32637,32638,32639,32640, # WGS84 UTM 31N-40N
-#	32641,32642,32643,32644,32645,32646,32647,32648,32649,32650, # WGS84 UTM 41N-50N
-#	32651,32652,32653,32654,32655,32656,32657,32658,32659,32660, # WGS84 UTM 51N-60N
-#	32701,32702,32703,32704,32705,32706,32707,32708,32709,32710, # WGS84 UTM  1S-10S
-#	32711,32712,32713,32714,32715,32716,32717,32718,32719,32720, # WGS84 UTM 11S-20S
-#	32721,32722,32723,32724,32725,32726,32727,32728,32729,32730, # WGS84 UTM 21S-30S
-#	32731,32732,32733,32734,32735,32736,32737,32738,32739,32740, # WGS84 UTM 31S-40S
-#	32741,32742,32743,32744,32745,32746,32747,32748,32749,32750, # WGS84 UTM 41S-50S
-#	32751,32752,32753,32754,32755,32756,32757,32758,32759,32760  # WGS84 UTM 51S-60S
->>>>>>> 5fded833
 
-# file formats supported by WMS
+# file formats supported by WMS 
 supported_formats=image/png,image/jpeg,image/gif,image/tiff
 
 mask_names=clouds
@@ -184,9 +106,9 @@
 # Default: 4326,3857,900913,3035
 #supported_crs=4326,3857,900913, # WGS84, WGS84 Pseudo-Mercator, and GoogleEarth spherical mercator
 #	3035, #ETRS89
-#	32661,32761, # WGS84 UPS-N and UPS-S
-#	32601,32602,32603,32604,32605,32606,32607,32608,32609,32610, # WGS84 UTM  1N-10N
-#	32611,32612,32613,32614,32615,32616,32617,32618,32619,32620, # WGS84 UTM 11N-20N
+#	32661,32761, # WGS84 UPS-N and UPS-S 
+#	32601,32602,32603,32604,32605,32606,32607,32608,32609,32610, # WGS84 UTM  1N-10N 
+#	32611,32612,32613,32614,32615,32616,32617,32618,32619,32620, # WGS84 UTM 11N-20N 
 #	32621,32622,32623,32624,32625,32626,32627,32628,32629,32630, # WGS84 UTM 21N-30N
 #	32631,32632,32633,32634,32635,32636,32637,32638,32639,32640, # WGS84 UTM 31N-40N
 #	32641,32642,32643,32644,32645,32646,32647,32648,32649,32650, # WGS84 UTM 41N-50N
@@ -198,16 +120,11 @@
 #	32741,32742,32743,32744,32745,32746,32747,32748,32749,32750, # WGS84 UTM 41S-50S
 #	32751,32752,32753,32754,32755,32756,32757,32758,32759,32760  # WGS84 UTM 51S-60S
 
-<<<<<<< HEAD
 # file formats supported by WCS (uncomment to set non-default values) 
 supported_formats=image/tiff,image/jp2,application/x-netcdf,application/x-hdf,image/png
 
 # the maximum size of output coverages
 # maxsize = 2048
-=======
-# file formats supported by WCS (uncomment to set non-default values)
-supported_formats=image/tiff,image/jp2,application/x-netcdf,application/x-hdf
->>>>>>> 5fded833
 
 [services.ows.wcs20]
 #paging_count_default (optional) Number of maximum coverageDescriptions
@@ -251,9 +168,7 @@
 allow_multiple_actions=False 
 
 # list enabled actions {Add,Delete,UpdateAll,UpdateMetadata,UpdateDataPart}
-# set Add,Delete for the autotest configuration 
-allowed_actions=
-#TODO: Enable WCS-T and test it
+# set Add,Delete for the autotest configuration s
 #allowed_actions=Add,Delete
 
 # temporary storage 
