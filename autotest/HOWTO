--- conflicted
+++ resolved
@@ -170,10 +170,7 @@
 #services component need to be split up. The following splitting is known to 
 # work:
 
-<<<<<<< HEAD
-=======
 python manage.py test services.Empty
->>>>>>> cff9aa31
 python manage.py test services.WCS1
 python manage.py test services.WCS20GetCap
 python manage.py test services.WCSVersion
@@ -199,7 +196,6 @@
 mv <tmpfilename> <filename>
 
 
-<<<<<<< HEAD
 -------------------------------
 7. How to compare XML documents 
 -------------------------------
@@ -247,6 +243,4 @@
    above)
 
 
-=======
->>>>>>> cff9aa31
 --------------------------------------------------------------------------------